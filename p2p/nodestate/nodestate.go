--- conflicted
+++ resolved
@@ -63,32 +63,32 @@
 	// function description, along with whether it should run inside an operation callback.
 	NodeStateMachine struct {
 		// started用来标记Start函数是否调用过
-		started, closed     bool
-		lock                sync.Mutex
-		clock               mclock.Clock
-		db                  ethdb.KeyValueStore
+		started, closed bool
+		lock            sync.Mutex
+		clock           mclock.Clock
+		db              ethdb.KeyValueStore
 		// 在数据库中存储的数据使用的前缀,在NewNodeStateMachine函数中指定
-		dbNodeKey           []byte
+		dbNodeKey []byte
 		// 记录了所有的节点,根据节点id区分
 		// SetField,SetState会增加nodes中的项
 		// 以及Start函数也会从数据库中恢复nodes
-		nodes               map[enode.ID]*nodeInfo
+		nodes map[enode.ID]*nodeInfo
 		// Start前:记录了从offlineState转移到的状态
 		// 调用Start后,在Stop前:记录了从什么状态转移到offlineState
 		offlineCallbackList []offlineCallback
 		// opFlag为true代表当前正在有操作进行
 		// 也就是说当前有协程正在运行在opStart和opFinish之间
 		// 此时再调用opStart将会阻塞
-		opFlag              bool       // an operation has started
-		opWait              *sync.Cond // signaled when the operation ends
+		opFlag bool       // an operation has started
+		opWait *sync.Cond // signaled when the operation ends
 		// 当前操作的一系列回调函数,回调函数在opFinish中调用
-		opPending           []func()   // pending callback list of the current operation
+		opPending []func() // pending callback list of the current operation
 
 		// Registered state flags or fields. Modifications are allowed
 		// only when the node state machine has not been started.
-		setup     *Setup
+		setup *Setup
 		// 与setup.fields中的元素一一对应
-		fields    []*fieldInfo
+		fields []*fieldInfo
 		// 记录setup.flags中的哪些persistent设为true
 		saveFlags bitMask
 
@@ -168,7 +168,7 @@
 		fieldCount int
 		// db为true代表这个nodeInfo对象保存在数据库中
 		// dirty代表当前nodeInfo是否发生了变动,导致与数据库中不一致
-		db, dirty  bool
+		db, dirty bool
 	}
 
 	// 编码到数据库中的节点记录格式
@@ -391,7 +391,7 @@
 		setup:     setup,
 		nodes:     make(map[enode.ID]*nodeInfo),
 		// 初始化为setup.fields的长度,下面的循环中与setup.fields中的每一项一一对应
-		fields:    make([]*fieldInfo, len(setup.fields)),
+		fields: make([]*fieldInfo, len(setup.fields)),
 	}
 	// 使用NodeStateMachine中自动初始化的锁来生成sync.Cond对象
 	ns.opWait = sync.NewCond(&ns.lock)
@@ -627,7 +627,7 @@
 		State:   storedState,
 		// 只有那些需要持久化的字段会保存到这里
 		// 不需要保存的字段在这个数组中也会占一个空位置
-		Fields:  make([][]byte, len(ns.fields)),
+		Fields: make([][]byte, len(ns.fields)),
 	}
 	log.Debug("Saved node state", "id", id, "state", Flags{mask: enc.State, setup: ns.setup})
 	lastIndex := -1
@@ -948,10 +948,6 @@
 	ns.removeTimeouts(node, mask)
 	t := &nodeStateTimeout{mask: mask}
 	t.timer = ns.clock.AfterFunc(timeout, func() {
-<<<<<<< HEAD
-		// ns.SetState传入了resetFlags,意味着一段时间后将t.mask中的这些位设置为0
-		ns.SetState(n, Flags{}, Flags{mask: t.mask, setup: ns.setup}, 0)
-=======
 		ns.lock.Lock()
 		defer ns.lock.Unlock()
 
@@ -960,7 +956,6 @@
 		}
 		ns.setState(n, Flags{}, Flags{mask: t.mask, setup: ns.setup}, 0)
 		ns.opFinish()
->>>>>>> fc01a7ce
 	})
 	node.timeouts = append(node.timeouts, t)
 	// 节点的持久化状态有的被修改了,将会与数据库不一致
@@ -1169,7 +1164,7 @@
 			if inMeter != nil {
 				inMeter.Mark(1)
 			}
-		// 原来匹配,现在不匹配 说明该节点退出
+			// 原来匹配,现在不匹配 说明该节点退出
 		} else {
 			count--
 			if name != "" {

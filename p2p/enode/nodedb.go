--- conflicted
+++ resolved
@@ -495,14 +495,10 @@
 	return db.storeInt64(v5Key(id, ip, dbNodeFindFails), int64(fails))
 }
 
-<<<<<<< HEAD
 // localSeq retrieves the local record sequence counter, defaulting to the current
 // timestamp if no previous exists. This ensures that wiping all data associated
 // with a node (apart from its key) will not generate already used sequence nums.
-=======
-// LocalSeq retrieves the local record sequence counter.
 // 获取指定节点本地保存的seq
->>>>>>> 19a5b08f
 func (db *DB) localSeq(id ID) uint64 {
 	if seq := db.fetchUint64(localItemKey(id, dbLocalSeq)); seq > 0 {
 		return seq

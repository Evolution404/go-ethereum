--- conflicted
+++ resolved
@@ -293,14 +293,7 @@
 }
 
 // get returns the endpoint with highest precedence.
-<<<<<<< HEAD
-// 获取lnEndpoint中优先级最高的ip和端口
-// ip优先级: 预测结果ip > staticIP > fallbackIP
-// 端口优先级: 预测结果的端口 > fallbackUDP
-func (e *lnEndpoint) get() (newIP net.IP, newPort int) {
-=======
 func (e *lnEndpoint) get() (newIP net.IP, newPort uint16) {
->>>>>>> 86fe359a
 	newPort = e.fallbackUDP
 	if e.fallbackIP != nil {
 		newIP = e.fallbackIP
@@ -316,12 +309,7 @@
 
 // predictAddr wraps IPTracker.PredictEndpoint, converting from its string-based
 // endpoint representation to IP and port types.
-<<<<<<< HEAD
-// 调用IPTracker.PredictEndpoint方法,将返回的 ip和端口 字符串转换成net.IP和int
-func predictAddr(t *netutil.IPTracker) (net.IP, int) {
-=======
 func predictAddr(t *netutil.IPTracker) (net.IP, uint16) {
->>>>>>> 86fe359a
 	ep := t.PredictEndpoint()
 	if ep == "" {
 		return nil, 0

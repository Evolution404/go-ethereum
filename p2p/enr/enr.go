--- conflicted
+++ resolved
@@ -368,12 +368,8 @@
 
 // 计算[sig,seq,k1,v1,k2,v2]这个列表的rlp编码
 func (r *Record) encode(sig []byte) (raw []byte, err error) {
-<<<<<<< HEAD
 	// 创建即将被rlp编码的数组,长度1是第一项为签名,容量是每个键值对两项以及额外的签名和序号
-	list := make([]interface{}, 1, 2*len(r.pairs)+1)
-=======
 	list := make([]interface{}, 1, 2*len(r.pairs)+2)
->>>>>>> 65519ff9
 	list[0] = sig
 	// 构造 sig,seq,k1,v1,k2,v2 这样的一个列表
 	// 先将第一项设置为输入的签名

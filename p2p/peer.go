--- conflicted
+++ resolved
@@ -140,13 +140,9 @@
 	disc     chan DiscReason
 
 	// events receives message send / receive events if set
-<<<<<<< HEAD
+	// events不为nil的时候,每次接收和发送消息都会通过这个Feed对象发送通知
 	events   *event.Feed
 	testPipe *MsgPipeRW // for testing
-=======
-	// events不为nil的时候,每次接收和发送消息都会通过这个Feed对象发送通知
-	events *event.Feed
->>>>>>> 19a5b08f
 }
 
 // NewPeer returns a peer for testing purposes.

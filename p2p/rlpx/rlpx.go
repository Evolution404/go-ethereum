// Copyright 2015 The go-ethereum Authors
// This file is part of the go-ethereum library.
//
// The go-ethereum library is free software: you can redistribute it and/or modify
// it under the terms of the GNU Lesser General Public License as published by
// the Free Software Foundation, either version 3 of the License, or
// (at your option) any later version.
//
// The go-ethereum library is distributed in the hope that it will be useful,
// but WITHOUT ANY WARRANTY; without even the implied warranty of
// MERCHANTABILITY or FITNESS FOR A PARTICULAR PURPOSE. See the
// GNU Lesser General Public License for more details.
//
// You should have received a copy of the GNU Lesser General Public License
// along with the go-ethereum library. If not, see <http://www.gnu.org/licenses/>.

// Package rlpx implements the RLPx transport protocol.
package rlpx

import (
	"bytes"
	"crypto/aes"
	"crypto/cipher"
	"crypto/ecdsa"
	"crypto/elliptic"
	"crypto/hmac"
	"crypto/rand"
	"encoding/binary"
	"errors"
	"fmt"
	"hash"
	"io"
	mrand "math/rand"
	"net"
	"time"

	"github.com/ethereum/go-ethereum/crypto"
	"github.com/ethereum/go-ethereum/crypto/ecies"
	"github.com/ethereum/go-ethereum/rlp"
	"github.com/golang/snappy"
	"golang.org/x/crypto/sha3"
)

// Conn is an RLPx network connection. It wraps a low-level network connection. The
// underlying connection should not be used for other activity when it is wrapped by Conn.
//
// Before sending messages, a handshake must be performed by calling the Handshake method.
// This type is not generally safe for concurrent use, but reading and writing of messages
// may happen concurrently after the handshake.
// Conn代表了基于RLPx协议的网络连接
// 内部封装了net.Conn对象实现真正的传输层通信
type Conn struct {
<<<<<<< HEAD
	dialDest *ecdsa.PublicKey
	conn     net.Conn
	session  *sessionState

	// These are the buffers for snappy compression.
	// Compression is enabled if they are non-nil.
	snappyReadBuffer  []byte
	snappyWriteBuffer []byte
}

// sessionState contains the session keys.
type sessionState struct {
=======
	// diaDest代表远程节点的公钥
	dialDest  *ecdsa.PublicKey
	conn      net.Conn
	handshake *handshakeState
	snappy    bool
}

// cipher.Stream有XORKeyStream(dst,src)对整个src加密写入dst
// cipher.Block.Encrypt(dst,src)对src的第一个块长度进行加密写入到dst
type handshakeState struct {
	// 用于加密发送的消息的aes ctr模式的流
>>>>>>> 19a5b08f
	enc cipher.Stream
	// 用于解密接收的消息的aes ctr模式的流
	dec cipher.Stream

<<<<<<< HEAD
	egressMAC  hashMAC
	ingressMAC hashMAC
	rbuf       readBuffer
	wbuf       writeBuffer
}

// hashMAC holds the state of the RLPx v4 MAC contraption.
type hashMAC struct {
	cipher     cipher.Block
	hash       hash.Hash
	aesBuffer  [16]byte
	hashBuffer [32]byte
	seedBuffer [32]byte
}

func newHashMAC(cipher cipher.Block, h hash.Hash) hashMAC {
	m := hashMAC{cipher: cipher, hash: h}
	if cipher.BlockSize() != len(m.aesBuffer) {
		panic(fmt.Errorf("invalid MAC cipher block size %d", cipher.BlockSize()))
	}
	if h.Size() != len(m.hashBuffer) {
		panic(fmt.Errorf("invalid MAC digest size %d", h.Size()))
	}
	return m
=======
	macCipher cipher.Block
	// 本地向外发送消息使用的MAC
	egressMAC hash.Hash
	// 接收外部消息使用的MAC
	ingressMAC hash.Hash
>>>>>>> 19a5b08f
}

// NewConn wraps the given network connection. If dialDest is non-nil, the connection
// behaves as the initiator during the handshake.
// dialDest不为nil说明本地是握手的发起方
// dialDest是nil说明本地是握手的接收方
func NewConn(conn net.Conn, dialDest *ecdsa.PublicKey) *Conn {
	return &Conn{
		dialDest: dialDest,
		conn:     conn,
	}
}

// SetSnappy enables or disables snappy compression of messages. This is usually called
// after the devp2p Hello message exchange when the negotiated version indicates that
// compression is available on both ends of the connection.
func (c *Conn) SetSnappy(snappy bool) {
	if snappy {
		c.snappyReadBuffer = []byte{}
		c.snappyWriteBuffer = []byte{}
	} else {
		c.snappyReadBuffer = nil
		c.snappyWriteBuffer = nil
	}
}

// SetReadDeadline sets the deadline for all future read operations.
// 超过指定时间后不能再Read
func (c *Conn) SetReadDeadline(time time.Time) error {
	return c.conn.SetReadDeadline(time)
}

// SetWriteDeadline sets the deadline for all future write operations.
// 超过指定时间后不能再Write
func (c *Conn) SetWriteDeadline(time time.Time) error {
	return c.conn.SetWriteDeadline(time)
}

// SetDeadline sets the deadline for all future read and write operations.
// 超过指定时间后不能再Read和Write
func (c *Conn) SetDeadline(time time.Time) error {
	return c.conn.SetDeadline(time)
}

// Read reads a message from the connection.
<<<<<<< HEAD
// The returned data buffer is valid until the next call to Read.
=======
// 通过网络读取一个消息,获取code和消息内的数据
// 从链路中读取一个帧,返回code和真实的数据,以及通过链路传输的数据的长度
>>>>>>> 19a5b08f
func (c *Conn) Read() (code uint64, data []byte, wireSize int, err error) {
	if c.session == nil {
		panic("can't ReadMsg before handshake")
	}

	frame, err := c.session.readFrame(c.conn)
	if err != nil {
		return 0, nil, 0, err
	}
	// 帧数据是code和data两个部分
	code, data, err = rlp.SplitUint64(frame)
	if err != nil {
		return 0, nil, 0, fmt.Errorf("invalid message code: %v", err)
	}
	// 代表通过网络传输的数据
	wireSize = len(data)

	// If snappy is enabled, verify and decompress message.
<<<<<<< HEAD
	if c.snappyReadBuffer != nil {
=======
	// 如果启用了压缩,就将获取的数据进行解压
	if c.snappy {
>>>>>>> 19a5b08f
		var actualSize int
		actualSize, err = snappy.DecodedLen(data)
		if err != nil {
			return code, nil, 0, err
		}
		if actualSize > maxUint24 {
			return code, nil, 0, errPlainMessageTooLarge
		}
		c.snappyReadBuffer = growslice(c.snappyReadBuffer, actualSize)
		data, err = snappy.Decode(c.snappyReadBuffer, data)
	}
	return code, data, wireSize, err
}

<<<<<<< HEAD
func (h *sessionState) readFrame(conn io.Reader) ([]byte, error) {
	h.rbuf.reset()

	// Read the frame header.
	header, err := h.rbuf.read(conn, 32)
	if err != nil {
		return nil, err
	}

	// Verify header MAC.
	wantHeaderMAC := h.ingressMAC.computeHeader(header[:16])
	if !hmac.Equal(wantHeaderMAC, header[16:]) {
		return nil, errors.New("bad header MAC")
	}

	// Decrypt the frame header to get the frame size.
	h.dec.XORKeyStream(header[:16], header[:16])
	fsize := readUint24(header[:16])
	// Frame size rounded up to 16 byte boundary for padding.
	rsize := fsize
	if padding := fsize % 16; padding > 0 {
		rsize += 16 - padding
	}

	// Read the frame content.
	frame, err := h.rbuf.read(conn, int(rsize))
	if err != nil {
		return nil, err
	}

	// Validate frame MAC.
	frameMAC, err := h.rbuf.read(conn, 16)
	if err != nil {
		return nil, err
	}
	wantFrameMAC := h.ingressMAC.computeFrame(frame)
	if !hmac.Equal(wantFrameMAC, frameMAC) {
		return nil, errors.New("bad frame MAC")
	}

	// Decrypt the frame data.
	h.dec.XORKeyStream(frame, frame)
	return frame[:fsize], nil
=======
// 读取一个帧内的数据
func (h *handshakeState) readFrame(conn io.Reader) ([]byte, error) {
	// read the header
	// 读取头部信息, header-data和header-mac各16字节
	headbuf := make([]byte, 32)
	if _, err := io.ReadFull(conn, headbuf); err != nil {
		return nil, err
	}

	// verify header mac
	// 通过headbuf的前16字节计算出来后16字节的MAC,然后校验MAC是否与读取到的匹配
	shouldMAC := updateMAC(h.ingressMAC, h.macCipher, headbuf[:16])
	if !hmac.Equal(shouldMAC, headbuf[16:]) {
		return nil, errors.New("bad header MAC")
	}
	// 对header-data解密
	h.dec.XORKeyStream(headbuf[:16], headbuf[:16]) // first half is now decrypted
	// 或者帧内数据长度
	fsize := readInt24(headbuf)
	// ignore protocol type for now

	// read the frame content
	// rsize代表帧内数据填充为16的整数倍后的长度
	var rsize = fsize // frame size rounded up to 16 byte boundary
	if padding := fsize % 16; padding > 0 {
		rsize += 16 - padding
	}
	// 读取frame-data
	framebuf := make([]byte, rsize)
	if _, err := io.ReadFull(conn, framebuf); err != nil {
		return nil, err
	}

	// read and validate frame MAC. we can re-use headbuf for that.
	h.ingressMAC.Write(framebuf)
	fmacseed := h.ingressMAC.Sum(nil)
	// 将收到的frame-mac保存到headbuf前16字节
	if _, err := io.ReadFull(conn, headbuf[:16]); err != nil {
		return nil, err
	}
	// 本地计算出来的MAC叫shouldMAC
	shouldMAC = updateMAC(h.ingressMAC, h.macCipher, fmacseed)
	// 判断是否匹配
	if !hmac.Equal(shouldMAC, headbuf[:16]) {
		return nil, errors.New("bad frame MAC")
	}

	// decrypt frame content
	// 解密帧内数据
	h.dec.XORKeyStream(framebuf, framebuf)
	// 返回的数据去掉后面的填充
	return framebuf[:fsize], nil
>>>>>>> 19a5b08f
}

// Write writes a message to the connection.
//
// Write returns the written size of the message data. This may be less than or equal to
// len(data) depending on whether snappy compression is enabled.
// 通过网络发送一个消息,指定code和数据
// 返回进行网络传输的数据长度,不使用压缩时就等于data的长度,压缩的话可能小于data的长度
func (c *Conn) Write(code uint64, data []byte) (uint32, error) {
	if c.session == nil {
		panic("can't WriteMsg before handshake")
	}
	if len(data) > maxUint24 {
		return 0, errPlainMessageTooLarge
	}
<<<<<<< HEAD
	if c.snappyWriteBuffer != nil {
		// Ensure the buffer has sufficient size.
		// Package snappy will allocate its own buffer if the provided
		// one is smaller than MaxEncodedLen.
		c.snappyWriteBuffer = growslice(c.snappyWriteBuffer, snappy.MaxEncodedLen(len(data)))
		data = snappy.Encode(c.snappyWriteBuffer, data)
=======
	// 对数据进行压缩
	if c.snappy {
		data = snappy.Encode(nil, data)
>>>>>>> 19a5b08f
	}

	wireSize := uint32(len(data))
	err := c.session.writeFrame(c.conn, code, data)
	return wireSize, err
}

<<<<<<< HEAD
func (h *sessionState) writeFrame(conn io.Writer, code uint64, data []byte) error {
	h.wbuf.reset()

	// Write header.
	fsize := rlp.IntSize(code) + len(data)
=======
// 将输入的数据封装成帧写入到conn中
// 帧分为四个部分,这四个部分长度都是16字节的整数倍,对于header和frame-data都是不足16字节进行补零
// frame = header-ciphertext(16字节) || header-mac(16字节) || frame-data-ciphertext || frame-mac(16字节)
// header = frame-size(3字节) || header-data(现在使用zeroHeader,填充了3字节) || header-padding
func (h *handshakeState) writeFrame(conn io.Writer, code uint64, data []byte) error {
	ptype, _ := rlp.EncodeToBytes(code)

	// write header
	// headbuf的结构,总长度32字节
	// 前16字节: fsize(3字节) || zeroHeader(3字节) || 10字节的全零
	// 后16字节: MAC
	headbuf := make([]byte, 32)
	// frame-size代表帧中真正的数据的长度,就是参数中的code和data的总长度
	fsize := len(ptype) + len(data)
>>>>>>> 19a5b08f
	if fsize > maxUint24 {
		return errPlainMessageTooLarge
	}
	header := h.wbuf.appendZero(16)
	putUint24(uint32(fsize), header)
	copy(header[3:], zeroHeader)
	h.enc.XORKeyStream(header, header)

<<<<<<< HEAD
	// Write header MAC.
	h.wbuf.Write(h.egressMAC.computeHeader(header))

	// Encode and encrypt the frame data.
	offset := len(h.wbuf.data)
	h.wbuf.data = rlp.AppendUint64(h.wbuf.data, code)
	h.wbuf.Write(data)
=======
	// write header MAC
	copy(headbuf[16:], updateMAC(h.egressMAC, h.macCipher, headbuf[:16]))
	// 将前32字节传输出去,就是header-ciphertext和header-mac这两个部分
	if _, err := conn.Write(headbuf); err != nil {
		return err
	}
	// 接下来处理frame-data和frame-mac

	// write encrypted frame, updating the egress MAC hash with
	// the data written to conn.
	// 将frame-data加密并传输出去
	tee := cipher.StreamWriter{S: h.enc, W: io.MultiWriter(conn, h.egressMAC)}
	if _, err := tee.Write(ptype); err != nil {
		return err
	}
	if _, err := tee.Write(data); err != nil {
		return err
	}
	// 将已经写入的frame-data补零到16字节的整数倍
>>>>>>> 19a5b08f
	if padding := fsize % 16; padding > 0 {
		h.wbuf.appendZero(16 - padding)
	}
	framedata := h.wbuf.data[offset:]
	h.enc.XORKeyStream(framedata, framedata)

<<<<<<< HEAD
	// Write frame MAC.
	h.wbuf.Write(h.egressMAC.computeFrame(framedata))

	_, err := conn.Write(h.wbuf.data)
	return err
}

// computeHeader computes the MAC of a frame header.
func (m *hashMAC) computeHeader(header []byte) []byte {
	sum1 := m.hash.Sum(m.hashBuffer[:0])
	return m.compute(sum1, header)
}

// computeFrame computes the MAC of framedata.
func (m *hashMAC) computeFrame(framedata []byte) []byte {
	m.hash.Write(framedata)
	seed := m.hash.Sum(m.seedBuffer[:0])
	return m.compute(seed, seed[:16])
}

// compute computes the MAC of a 16-byte 'seed'.
//
// To do this, it encrypts the current value of the hash state, then XORs the ciphertext
// with seed. The obtained value is written back into the hash state and hash output is
// taken again. The first 16 bytes of the resulting sum are the MAC value.
//
// This MAC construction is a horrible, legacy thing.
func (m *hashMAC) compute(sum1, seed []byte) []byte {
	if len(seed) != len(m.aesBuffer) {
		panic("invalid MAC seed")
	}

	m.cipher.Encrypt(m.aesBuffer[:], sum1)
	for i := range m.aesBuffer {
		m.aesBuffer[i] ^= seed[i]
=======
	// write frame MAC. egress MAC hash is up to date because
	// frame content was written to it as well.
	// 计算frame-mac并通过网络传输
	fmacseed := h.egressMAC.Sum(nil)
	mac := updateMAC(h.egressMAC, h.macCipher, fmacseed)
	_, err := conn.Write(mac)
	return err
}

// 将b的前三个字节放到uint32后24位
func readInt24(b []byte) uint32 {
	return uint32(b[2]) | uint32(b[1])<<8 | uint32(b[0])<<16
}

// 输入时要保证b长度大于等于3,将utin32后24位写入到b[0],b[1],b[2]中
func putInt24(v uint32, b []byte) {
	b[0] = byte(v >> 16)
	b[1] = byte(v >> 8)
	b[2] = byte(v)
}

// updateMAC reseeds the given hash with encrypted seed.
// it returns the first 16 bytes of the hash sum after seeding.
// 用于生成MAC,包括header-mac和frame-mac
func updateMAC(mac hash.Hash, block cipher.Block, seed []byte) []byte {
	aesbuf := make([]byte, aes.BlockSize)
	block.Encrypt(aesbuf, mac.Sum(nil))
	for i := range aesbuf {
		aesbuf[i] ^= seed[i]
>>>>>>> 19a5b08f
	}
	m.hash.Write(m.aesBuffer[:])
	sum2 := m.hash.Sum(m.hashBuffer[:0])
	return sum2[:16]
}

// Handshake performs the handshake. This must be called before any data is written
// or read from the connection.
// 执行两个节点间的握手,调用NewConn后就应该执行Handshake
// 在执行Handshake之前不能进行任何数据传输
func (c *Conn) Handshake(prv *ecdsa.PrivateKey) (*ecdsa.PublicKey, error) {
	var (
		sec Secrets
		err error
		h   handshakeState
	)
	if c.dialDest != nil {
		sec, err = h.runInitiator(c.conn, prv, c.dialDest)
	} else {
		sec, err = h.runRecipient(c.conn, prv)
	}
	if err != nil {
		return nil, err
	}
	// 设置c.handshake
	c.InitWithSecrets(sec)
	c.session.rbuf = h.rbuf
	c.session.wbuf = h.wbuf
	return sec.remote, err
}

// InitWithSecrets injects connection secrets as if a handshake had
// been performed. This cannot be called after the handshake.
// 用于模拟握手完成,不执行真正的握手过程,直接需要握手过程共享的秘密保存到Conn中
// 就是用Secrets对象生成handshakeState对象
func (c *Conn) InitWithSecrets(sec Secrets) {
	if c.session != nil {
		panic("can't handshake twice")
	}
	macc, err := aes.NewCipher(sec.MAC)
	if err != nil {
		panic("invalid MAC secret: " + err.Error())
	}
	encc, err := aes.NewCipher(sec.AES)
	if err != nil {
		panic("invalid AES secret: " + err.Error())
	}
	// we use an all-zeroes IV for AES because the key used
	// for encryption is ephemeral.
	// 使用的IV是16字节的全零数组,因为每次通信的密钥都不同所以IV可以一样
	iv := make([]byte, encc.BlockSize())
	c.session = &sessionState{
		enc:        cipher.NewCTR(encc, iv),
		dec:        cipher.NewCTR(encc, iv),
		egressMAC:  newHashMAC(macc, sec.EgressMAC),
		ingressMAC: newHashMAC(macc, sec.IngressMAC),
	}
}

// Close closes the underlying network connection.
func (c *Conn) Close() error {
	return c.conn.Close()
}

// Constants for the handshake.
const (
<<<<<<< HEAD
=======
	// frame-size使用了3个字节保存,所以帧长度最多24位
	maxUint24 = int(^uint32(0) >> 8)

>>>>>>> 19a5b08f
	sskLen = 16                     // ecies.MaxSharedKeyLength(pubKey) / 2
	sigLen = crypto.SignatureLength // elliptic S256
	pubLen = 64                     // 512 bit pubkey in uncompressed representation without format byte
	shaLen = 32                     // hash length (for nonce etc)

<<<<<<< HEAD
=======
	authMsgLen  = sigLen + shaLen + pubLen + shaLen + 1
	authRespLen = pubLen + shaLen + 1

	// eciesOverhead代表明文通过ecies.Encrypt加密后长度增加了多少
>>>>>>> 19a5b08f
	eciesOverhead = 65 /* pubkey */ + 16 /* IV */ + 32 /* MAC */
)

var (
	// this is used in place of actual frame header data.
	// TODO: replace this when Msg contains the protocol type code.
	zeroHeader = []byte{0xC2, 0x80, 0x80}

	// errPlainMessageTooLarge is returned if a decompressed message length exceeds
	// the allowed 24 bits (i.e. length >= 16MB).
	errPlainMessageTooLarge = errors.New("message length >= 16MB")
)

// Secrets represents the connection secrets which are negotiated during the handshake.
type Secrets struct {
	// AES和MAC长度都是32字节,作为AES-256算法的密钥
	AES, MAC              []byte
	EgressMAC, IngressMAC hash.Hash
	remote                *ecdsa.PublicKey
}

<<<<<<< HEAD
// handshakeState contains the state of the encryption handshake.
type handshakeState struct {
	initiator            bool
	remote               *ecies.PublicKey  // remote-pubk
	initNonce, respNonce []byte            // nonce
	randomPrivKey        *ecies.PrivateKey // ecdhe-random
	remoteRandomPub      *ecies.PublicKey  // ecdhe-random-pubk

	rbuf readBuffer
	wbuf writeBuffer
=======
// encHandshake contains the state of the encryption handshake.
// 代表握手过程的状态
type encHandshake struct {
	// 标记本地是连接的发起方还是接收方
	initiator bool
	// remote代表远程节点的公钥
	//   发送方通过Conn.diaDest在initiatorEncHandshake设置remote
	//   接收方在receiverEncHandshake根据收到的authMsg解析出来remote
	remote *ecies.PublicKey // remote-pubk
	// initNonce: 发起方在makeAuthMsg中生成,接收方在handleAuthMsg中解析出来
	// respNonce: 发起方在handleAuthResp中解析出来,接收方在makeAuthResp中生成
	initNonce, respNonce []byte // nonce
	// 握手过程中双方都成一对随机的公私钥
	// 本地保存自己随机生成的私钥,通过握手能得到远程节点随机生成的公钥
	randomPrivKey   *ecies.PrivateKey // ecdhe-random
	remoteRandomPub *ecies.PublicKey  // ecdhe-random-pubk
>>>>>>> 19a5b08f
}

// RLPx v4 handshake auth (defined in EIP-8).
// 握手过程中总共发送两条消息,分别是发起方发送authMsg和接收方接收后回复authResp
// 发起方调用initiatorEncHandshake处理握手
//   内部调用了makeAuthMsg发送消息,然后调用handleAuthResp处理接收方的回复
// 接收方调用receiverEncHandshake处理握手
//   内部调用了handleAuthMsg处理发起方的消息,然后调用makeAuthResp回复发起方

type authMsgV4 struct {
<<<<<<< HEAD
	Signature       [sigLen]byte
=======
	gotPlain bool // whether read packet had plain format.

	// 双方的静态公私钥可以推导出共享秘密token
	// 使用发送方生成的随机私钥对 Nonce与token 的异或结果进行签名
	// 接收方有Nonce和token可以推导出发送方的随机公钥
	Signature [sigLen]byte
	// 发送方的静态公钥
>>>>>>> 19a5b08f
	InitiatorPubkey [pubLen]byte
	// 发送authMsg生成的随机数
	Nonce [shaLen]byte
	// 当前一定是4
	Version uint

	// Ignore additional fields (forward-compatibility)
	Rest []rlp.RawValue `rlp:"tail"`
}

// RLPx v4 handshake response (defined in EIP-8).
type authRespV4 struct {
	// 接收方生成的随机公钥
	RandomPubkey [pubLen]byte
	// 接收方生成的随机Nonce
	Nonce [shaLen]byte
	// 当前一定是4
	Version uint

	// Ignore additional fields (forward-compatibility)
	Rest []rlp.RawValue `rlp:"tail"`
}

// runRecipient negotiates a session token on conn.
// it should be called on the listening side of the connection.
//
// prv is the local client's private key.
<<<<<<< HEAD
func (h *handshakeState) runRecipient(conn io.ReadWriter, prv *ecdsa.PrivateKey) (s Secrets, err error) {
=======
func receiverEncHandshake(conn io.ReadWriter, prv *ecdsa.PrivateKey) (s Secrets, err error) {
	// 从网络字节流中解析出来authMsg对象,authPacket代表authMsg的rlp编码
>>>>>>> 19a5b08f
	authMsg := new(authMsgV4)
	authPacket, err := h.readMsg(authMsg, prv, conn)
	if err != nil {
		return s, err
	}
<<<<<<< HEAD
=======
	// 处理接收到的authMsg
	h := new(encHandshake)
>>>>>>> 19a5b08f
	if err := h.handleAuthMsg(authMsg, prv); err != nil {
		return s, err
	}

	// 接收方收到authMsg后开始发送authResp
	authRespMsg, err := h.makeAuthResp()
	if err != nil {
		return s, err
	}
<<<<<<< HEAD
	authRespPacket, err := h.sealEIP8(authRespMsg)
=======
	var authRespPacket []byte
	if authMsg.gotPlain {
		authRespPacket, err = authRespMsg.sealPlain(h)
	} else {
		// 将构造的authResp对象编码成字节流,使用接收方的静态公钥进行加密
		authRespPacket, err = sealEIP8(authRespMsg, h)
	}
>>>>>>> 19a5b08f
	if err != nil {
		return s, err
	}
	// 将数据发送给发送方
	if _, err = conn.Write(authRespPacket); err != nil {
		return s, err
	}
<<<<<<< HEAD

	return h.secrets(authPacket, authRespPacket)
}

func (h *handshakeState) handleAuthMsg(msg *authMsgV4, prv *ecdsa.PrivateKey) error {
=======
	// 接收方已经能构造出来接下来通信使用的Secrets对象了
	return h.secrets(authPacket, authRespPacket)
}

// 接收方处理发送方发送的authMsg包
// 接收方通过authMsg包可以得知发送方的静态公钥,随机私钥,随机Nonce
func (h *encHandshake) handleAuthMsg(msg *authMsgV4, prv *ecdsa.PrivateKey) error {
>>>>>>> 19a5b08f
	// Import the remote identity.
	rpub, err := importPublicKey(msg.InitiatorPubkey[:])
	if err != nil {
		return err
	}
	h.initNonce = msg.Nonce[:]
	h.remote = rpub

	// Generate random keypair for ECDH.
	// If a private key is already set, use it instead of generating one (for testing).
	// 生成接收方的随机私钥
	if h.randomPrivKey == nil {
		h.randomPrivKey, err = ecies.GenerateKey(rand.Reader, crypto.S256(), nil)
		if err != nil {
			return err
		}
	}

	// Check the signature.
	// 校验authMsg里的签名是否正确
	// 首先生成共享秘密token
	token, err := h.staticSharedSecret(prv)
	if err != nil {
		return err
	}
	// token与nonce异或
	signedMsg := xor(token, h.initNonce)
	// 使用signedMsg和签名恢复出来发送方生成的随机公钥
	remoteRandomPub, err := crypto.Ecrecover(signedMsg, msg.Signature[:])
	if err != nil {
		return err
	}
	h.remoteRandomPub, _ = importPublicKey(remoteRandomPub)
	return nil
}

// secrets is called after the handshake is completed.
// It extracts the connection secrets from the handshake values.
<<<<<<< HEAD
func (h *handshakeState) secrets(auth, authResp []byte) (Secrets, error) {
=======
// 利用握手过程中发送的两个数据包构建租出Secrets对象
func (h *encHandshake) secrets(auth, authResp []byte) (Secrets, error) {
>>>>>>> 19a5b08f
	ecdheSecret, err := h.randomPrivKey.GenerateShared(h.remoteRandomPub, sskLen, sskLen)
	if err != nil {
		return Secrets{}, err
	}

	// derive base secrets from ephemeral key agreement
	sharedSecret := crypto.Keccak256(ecdheSecret, crypto.Keccak256(h.respNonce, h.initNonce))
	aesSecret := crypto.Keccak256(ecdheSecret, sharedSecret)
	s := Secrets{
		remote: h.remote.ExportECDSA(),
		AES:    aesSecret,
		MAC:    crypto.Keccak256(ecdheSecret, aesSecret),
	}

	// setup sha3 instances for the MACs
	mac1 := sha3.NewLegacyKeccak256()
	mac1.Write(xor(s.MAC, h.respNonce))
	mac1.Write(auth)
	mac2 := sha3.NewLegacyKeccak256()
	mac2.Write(xor(s.MAC, h.initNonce))
	mac2.Write(authResp)
	// 发送方和接收方的egress和ingress正好相反
	if h.initiator {
		s.EgressMAC, s.IngressMAC = mac1, mac2
	} else {
		s.EgressMAC, s.IngressMAC = mac2, mac1
	}

	return s, nil
}

// staticSharedSecret returns the static shared secret, the result
// of key agreement between the local and remote static node key.
func (h *handshakeState) staticSharedSecret(prv *ecdsa.PrivateKey) ([]byte, error) {
	return ecies.ImportECDSA(prv).GenerateShared(h.remote, sskLen, sskLen)
}

// runInitiator negotiates a session token on conn.
// it should be called on the dialing side of the connection.
//
// prv is the local client's private key.
<<<<<<< HEAD
func (h *handshakeState) runInitiator(conn io.ReadWriter, prv *ecdsa.PrivateKey, remote *ecdsa.PublicKey) (s Secrets, err error) {
	h.initiator = true
	h.remote = ecies.ImportECDSAPublic(remote)

=======
// 连接发起方处理握手,发起方握手过程分两步
// 首先构造authMsg发送给对方,然后接收对方的authRespMsg
// 通过中这两个数据包调用secrets构造Secrets对象
func initiatorEncHandshake(conn io.ReadWriter, prv *ecdsa.PrivateKey, remote *ecdsa.PublicKey) (s Secrets, err error) {
	h := &encHandshake{initiator: true, remote: ecies.ImportECDSAPublic(remote)}
	// 构造authMsg对象
>>>>>>> 19a5b08f
	authMsg, err := h.makeAuthMsg(prv)
	if err != nil {
		return s, err
	}
<<<<<<< HEAD
	authPacket, err := h.sealEIP8(authMsg)
=======
	// 对authMsg对象进行编码
	authPacket, err := sealEIP8(authMsg, h)
>>>>>>> 19a5b08f
	if err != nil {
		return s, err
	}

	// 将数据发送出去
	if _, err = conn.Write(authPacket); err != nil {
		return s, err
	}

	authRespMsg := new(authRespV4)
	authRespPacket, err := h.readMsg(authRespMsg, prv, conn)
	if err != nil {
		return s, err
	}
	if err := h.handleAuthResp(authRespMsg); err != nil {
		return s, err
	}

	return h.secrets(authPacket, authRespPacket)
}

// makeAuthMsg creates the initiator handshake message.
<<<<<<< HEAD
func (h *handshakeState) makeAuthMsg(prv *ecdsa.PrivateKey) (*authMsgV4, error) {
=======
// 创建消息发起方的握手信息
// 发起方生成了initNonce
func (h *encHandshake) makeAuthMsg(prv *ecdsa.PrivateKey) (*authMsgV4, error) {
>>>>>>> 19a5b08f
	// Generate random initiator nonce.
	// 生成随机的initNonce
	h.initNonce = make([]byte, shaLen)
	_, err := rand.Read(h.initNonce)
	if err != nil {
		return nil, err
	}
	// Generate random keypair to for ECDH.
	// 生成临时随机私钥
	h.randomPrivKey, err = ecies.GenerateKey(rand.Reader, crypto.S256(), nil)
	if err != nil {
		return nil, err
	}

	// Sign known message: static-shared-secret ^ nonce
	// 利用本地的静态私钥和对方的静态公钥计算双方共享的秘密token
	token, err := h.staticSharedSecret(prv)
	if err != nil {
		return nil, err
	}
	// 将共享秘密token与生成的随机数异或,得到signed
	signed := xor(token, h.initNonce)
	// 使用本地的随机私钥对signed签名
	signature, err := crypto.Sign(signed, h.randomPrivKey.ExportECDSA())
	if err != nil {
		return nil, err
	}

	// 构造authMsg
	msg := new(authMsgV4)
	copy(msg.Signature[:], signature)
	copy(msg.InitiatorPubkey[:], crypto.FromECDSAPub(&prv.PublicKey)[1:])
	copy(msg.Nonce[:], h.initNonce)
	msg.Version = 4
	return msg, nil
}

func (h *handshakeState) handleAuthResp(msg *authRespV4) (err error) {
	h.respNonce = msg.Nonce[:]
	h.remoteRandomPub, err = importPublicKey(msg.RandomPubkey[:])
	return err
}

<<<<<<< HEAD
func (h *handshakeState) makeAuthResp() (msg *authRespV4, err error) {
=======
// 构造authRespV4对象
// 生成随机的Nonce,利用handleAuthMsg生成的随机私钥导出公钥保存的msg中
func (h *encHandshake) makeAuthResp() (msg *authRespV4, err error) {
>>>>>>> 19a5b08f
	// Generate random nonce.
	h.respNonce = make([]byte, shaLen)
	if _, err = rand.Read(h.respNonce); err != nil {
		return nil, err
	}

	msg = new(authRespV4)
	copy(msg.Nonce[:], h.respNonce)
	copy(msg.RandomPubkey[:], exportPubkey(&h.randomPrivKey.PublicKey))
	msg.Version = 4
	return msg, nil
}

// readMsg reads an encrypted handshake message, decoding it into msg.
func (h *handshakeState) readMsg(msg interface{}, prv *ecdsa.PrivateKey, r io.Reader) ([]byte, error) {
	h.rbuf.reset()
	h.rbuf.grow(512)

	// Read the size prefix.
	prefix, err := h.rbuf.read(r, 2)
	if err != nil {
		return nil, err
	}
	size := binary.BigEndian.Uint16(prefix)

	// Read the handshake packet.
	packet, err := h.rbuf.read(r, int(size))
	if err != nil {
		return nil, err
	}
	dec, err := ecies.ImportECDSA(prv).Decrypt(packet, nil, prefix)
	if err != nil {
		return nil, err
	}
	// Can't use rlp.DecodeBytes here because it rejects
	// trailing data (forward-compatibility).
	s := rlp.NewStream(bytes.NewReader(dec), 0)
	err = s.Decode(msg)
	return h.rbuf.data[:len(prefix)+len(packet)], err
}

// sealEIP8 encrypts a handshake message.
func (h *handshakeState) sealEIP8(msg interface{}) ([]byte, error) {
	h.wbuf.reset()

<<<<<<< HEAD
	// Write the message plaintext.
	if err := rlp.Encode(&h.wbuf, msg); err != nil {
=======
// 将authMsgV4或者authRespV4对象编码成字节流
// 首先将msg进行rlp编码,然后使用远程节点的静态公钥进行加密
// 最后的字节流为 prefix || ciphertext
// prefix是后面密文的长度,密文长度比原始的rlp编码长了113字节
func sealEIP8(msg interface{}, h *encHandshake) ([]byte, error) {
	buf := new(bytes.Buffer)
	if err := rlp.Encode(buf, msg); err != nil {
>>>>>>> 19a5b08f
		return nil, err
	}
	// Pad with random amount of data. the amount needs to be at least 100 bytes to make
	// the message distinguishable from pre-EIP-8 handshakes.
<<<<<<< HEAD
	h.wbuf.appendZero(mrand.Intn(100) + 100)

=======
	// pad的长度必须大于100字节,才能与eip-8之前的握手包进行区分
	// pad的长度是[100,300)的随机数
	pad := padSpace[:mrand.Intn(len(padSpace)-100)+100]
	buf.Write(pad)
>>>>>>> 19a5b08f
	prefix := make([]byte, 2)
	binary.BigEndian.PutUint16(prefix, uint16(len(h.wbuf.data)+eciesOverhead))

	enc, err := ecies.Encrypt(rand.Reader, h.remote, h.wbuf.data, nil, prefix)
	return append(prefix, enc...), err
}

<<<<<<< HEAD
=======
type plainDecoder interface {
	decodePlain([]byte)
}

// 从r中读取一个握手过程中的消息,对读取到的数据进行解密,返回消息的rlp编码,rlp解码的对象保存在参数msg中
// 调用的地方有两处:
//   1. 发起方发送authMsg后,用于接收authResp
//   2. 接收方接收authMsg的时候
// prv是用来解密数据包的本地私钥,因为远程发送过来的时候加密使用的是本地公钥
func readHandshakeMsg(msg plainDecoder, plainSize int, prv *ecdsa.PrivateKey, r io.Reader) ([]byte, error) {
	buf := make([]byte, plainSize)
	// 读取数据到buf中
	if _, err := io.ReadFull(r, buf); err != nil {
		return buf, err
	}
	// Attempt decoding pre-EIP-8 "plain" format.
	key := ecies.ImportECDSA(prv)
	if dec, err := key.Decrypt(buf, nil, nil); err == nil {
		msg.decodePlain(dec)
		return buf, nil
	}
	// Could be EIP-8 format, try that.
	// 前两字节是后面密文的长度
	prefix := buf[:2]
	size := binary.BigEndian.Uint16(prefix)
	if size < uint16(plainSize) {
		return buf, fmt.Errorf("size underflow, need at least %d bytes", plainSize)
	}
	buf = append(buf, make([]byte, size-uint16(plainSize)+2)...)
	if _, err := io.ReadFull(r, buf[plainSize:]); err != nil {
		return buf, err
	}
	dec, err := key.Decrypt(buf[2:], nil, prefix)
	if err != nil {
		return buf, err
	}
	// Can't use rlp.DecodeBytes here because it rejects
	// trailing data (forward-compatibility).
	s := rlp.NewStream(bytes.NewReader(dec), 0)
	return buf, s.Decode(msg)
}

>>>>>>> 19a5b08f
// importPublicKey unmarshals 512 bit public keys.
// 通过字节数组恢复出来公钥
func importPublicKey(pubKey []byte) (*ecies.PublicKey, error) {
	var pubKey65 []byte
	switch len(pubKey) {
	case 64:
		// add 'uncompressed key' flag
		pubKey65 = append([]byte{0x04}, pubKey...)
	case 65:
		pubKey65 = pubKey
	default:
		return nil, fmt.Errorf("invalid public key length %v (expect 64/65)", len(pubKey))
	}
	// TODO: fewer pointless conversions
	pub, err := crypto.UnmarshalPubkey(pubKey65)
	if err != nil {
		return nil, err
	}
	return ecies.ImportECDSAPublic(pub), nil
}

// 编码公钥到字节数组
func exportPubkey(pub *ecies.PublicKey) []byte {
	if pub == nil {
		panic("nil pubkey")
	}
	return elliptic.Marshal(pub.Curve, pub.X, pub.Y)[1:]
}

// 计算one与other异或的结果,返回结果的长度是one的长度
func xor(one, other []byte) (xor []byte) {
	xor = make([]byte, len(one))
	for i := 0; i < len(one); i++ {
		xor[i] = one[i] ^ other[i]
	}
	return xor
}<|MERGE_RESOLUTION|>--- conflicted
+++ resolved
@@ -50,7 +50,7 @@
 // Conn代表了基于RLPx协议的网络连接
 // 内部封装了net.Conn对象实现真正的传输层通信
 type Conn struct {
-<<<<<<< HEAD
+	// diaDest代表远程节点的公钥
 	dialDest *ecdsa.PublicKey
 	conn     net.Conn
 	session  *sessionState
@@ -63,24 +63,11 @@
 
 // sessionState contains the session keys.
 type sessionState struct {
-=======
-	// diaDest代表远程节点的公钥
-	dialDest  *ecdsa.PublicKey
-	conn      net.Conn
-	handshake *handshakeState
-	snappy    bool
-}
-
-// cipher.Stream有XORKeyStream(dst,src)对整个src加密写入dst
-// cipher.Block.Encrypt(dst,src)对src的第一个块长度进行加密写入到dst
-type handshakeState struct {
 	// 用于加密发送的消息的aes ctr模式的流
->>>>>>> 19a5b08f
 	enc cipher.Stream
 	// 用于解密接收的消息的aes ctr模式的流
 	dec cipher.Stream
 
-<<<<<<< HEAD
 	egressMAC  hashMAC
 	ingressMAC hashMAC
 	rbuf       readBuffer
@@ -105,13 +92,6 @@
 		panic(fmt.Errorf("invalid MAC digest size %d", h.Size()))
 	}
 	return m
-=======
-	macCipher cipher.Block
-	// 本地向外发送消息使用的MAC
-	egressMAC hash.Hash
-	// 接收外部消息使用的MAC
-	ingressMAC hash.Hash
->>>>>>> 19a5b08f
 }
 
 // NewConn wraps the given network connection. If dialDest is non-nil, the connection
@@ -157,12 +137,9 @@
 }
 
 // Read reads a message from the connection.
-<<<<<<< HEAD
 // The returned data buffer is valid until the next call to Read.
-=======
 // 通过网络读取一个消息,获取code和消息内的数据
 // 从链路中读取一个帧,返回code和真实的数据,以及通过链路传输的数据的长度
->>>>>>> 19a5b08f
 func (c *Conn) Read() (code uint64, data []byte, wireSize int, err error) {
 	if c.session == nil {
 		panic("can't ReadMsg before handshake")
@@ -181,12 +158,8 @@
 	wireSize = len(data)
 
 	// If snappy is enabled, verify and decompress message.
-<<<<<<< HEAD
+	// 如果启用了压缩,就将获取的数据进行解压
 	if c.snappyReadBuffer != nil {
-=======
-	// 如果启用了压缩,就将获取的数据进行解压
-	if c.snappy {
->>>>>>> 19a5b08f
 		var actualSize int
 		actualSize, err = snappy.DecodedLen(data)
 		if err != nil {
@@ -201,7 +174,6 @@
 	return code, data, wireSize, err
 }
 
-<<<<<<< HEAD
 func (h *sessionState) readFrame(conn io.Reader) ([]byte, error) {
 	h.rbuf.reset()
 
@@ -245,60 +217,6 @@
 	// Decrypt the frame data.
 	h.dec.XORKeyStream(frame, frame)
 	return frame[:fsize], nil
-=======
-// 读取一个帧内的数据
-func (h *handshakeState) readFrame(conn io.Reader) ([]byte, error) {
-	// read the header
-	// 读取头部信息, header-data和header-mac各16字节
-	headbuf := make([]byte, 32)
-	if _, err := io.ReadFull(conn, headbuf); err != nil {
-		return nil, err
-	}
-
-	// verify header mac
-	// 通过headbuf的前16字节计算出来后16字节的MAC,然后校验MAC是否与读取到的匹配
-	shouldMAC := updateMAC(h.ingressMAC, h.macCipher, headbuf[:16])
-	if !hmac.Equal(shouldMAC, headbuf[16:]) {
-		return nil, errors.New("bad header MAC")
-	}
-	// 对header-data解密
-	h.dec.XORKeyStream(headbuf[:16], headbuf[:16]) // first half is now decrypted
-	// 或者帧内数据长度
-	fsize := readInt24(headbuf)
-	// ignore protocol type for now
-
-	// read the frame content
-	// rsize代表帧内数据填充为16的整数倍后的长度
-	var rsize = fsize // frame size rounded up to 16 byte boundary
-	if padding := fsize % 16; padding > 0 {
-		rsize += 16 - padding
-	}
-	// 读取frame-data
-	framebuf := make([]byte, rsize)
-	if _, err := io.ReadFull(conn, framebuf); err != nil {
-		return nil, err
-	}
-
-	// read and validate frame MAC. we can re-use headbuf for that.
-	h.ingressMAC.Write(framebuf)
-	fmacseed := h.ingressMAC.Sum(nil)
-	// 将收到的frame-mac保存到headbuf前16字节
-	if _, err := io.ReadFull(conn, headbuf[:16]); err != nil {
-		return nil, err
-	}
-	// 本地计算出来的MAC叫shouldMAC
-	shouldMAC = updateMAC(h.ingressMAC, h.macCipher, fmacseed)
-	// 判断是否匹配
-	if !hmac.Equal(shouldMAC, headbuf[:16]) {
-		return nil, errors.New("bad frame MAC")
-	}
-
-	// decrypt frame content
-	// 解密帧内数据
-	h.dec.XORKeyStream(framebuf, framebuf)
-	// 返回的数据去掉后面的填充
-	return framebuf[:fsize], nil
->>>>>>> 19a5b08f
 }
 
 // Write writes a message to the connection.
@@ -314,18 +232,12 @@
 	if len(data) > maxUint24 {
 		return 0, errPlainMessageTooLarge
 	}
-<<<<<<< HEAD
 	if c.snappyWriteBuffer != nil {
 		// Ensure the buffer has sufficient size.
 		// Package snappy will allocate its own buffer if the provided
 		// one is smaller than MaxEncodedLen.
 		c.snappyWriteBuffer = growslice(c.snappyWriteBuffer, snappy.MaxEncodedLen(len(data)))
 		data = snappy.Encode(c.snappyWriteBuffer, data)
-=======
-	// 对数据进行压缩
-	if c.snappy {
-		data = snappy.Encode(nil, data)
->>>>>>> 19a5b08f
 	}
 
 	wireSize := uint32(len(data))
@@ -333,28 +245,15 @@
 	return wireSize, err
 }
 
-<<<<<<< HEAD
-func (h *sessionState) writeFrame(conn io.Writer, code uint64, data []byte) error {
-	h.wbuf.reset()
-
-	// Write header.
-	fsize := rlp.IntSize(code) + len(data)
-=======
 // 将输入的数据封装成帧写入到conn中
 // 帧分为四个部分,这四个部分长度都是16字节的整数倍,对于header和frame-data都是不足16字节进行补零
 // frame = header-ciphertext(16字节) || header-mac(16字节) || frame-data-ciphertext || frame-mac(16字节)
 // header = frame-size(3字节) || header-data(现在使用zeroHeader,填充了3字节) || header-padding
-func (h *handshakeState) writeFrame(conn io.Writer, code uint64, data []byte) error {
-	ptype, _ := rlp.EncodeToBytes(code)
-
-	// write header
-	// headbuf的结构,总长度32字节
-	// 前16字节: fsize(3字节) || zeroHeader(3字节) || 10字节的全零
-	// 后16字节: MAC
-	headbuf := make([]byte, 32)
-	// frame-size代表帧中真正的数据的长度,就是参数中的code和data的总长度
-	fsize := len(ptype) + len(data)
->>>>>>> 19a5b08f
+func (h *sessionState) writeFrame(conn io.Writer, code uint64, data []byte) error {
+	h.wbuf.reset()
+
+	// Write header.
+	fsize := rlp.IntSize(code) + len(data)
 	if fsize > maxUint24 {
 		return errPlainMessageTooLarge
 	}
@@ -363,7 +262,6 @@
 	copy(header[3:], zeroHeader)
 	h.enc.XORKeyStream(header, header)
 
-<<<<<<< HEAD
 	// Write header MAC.
 	h.wbuf.Write(h.egressMAC.computeHeader(header))
 
@@ -371,34 +269,12 @@
 	offset := len(h.wbuf.data)
 	h.wbuf.data = rlp.AppendUint64(h.wbuf.data, code)
 	h.wbuf.Write(data)
-=======
-	// write header MAC
-	copy(headbuf[16:], updateMAC(h.egressMAC, h.macCipher, headbuf[:16]))
-	// 将前32字节传输出去,就是header-ciphertext和header-mac这两个部分
-	if _, err := conn.Write(headbuf); err != nil {
-		return err
-	}
-	// 接下来处理frame-data和frame-mac
-
-	// write encrypted frame, updating the egress MAC hash with
-	// the data written to conn.
-	// 将frame-data加密并传输出去
-	tee := cipher.StreamWriter{S: h.enc, W: io.MultiWriter(conn, h.egressMAC)}
-	if _, err := tee.Write(ptype); err != nil {
-		return err
-	}
-	if _, err := tee.Write(data); err != nil {
-		return err
-	}
-	// 将已经写入的frame-data补零到16字节的整数倍
->>>>>>> 19a5b08f
 	if padding := fsize % 16; padding > 0 {
 		h.wbuf.appendZero(16 - padding)
 	}
 	framedata := h.wbuf.data[offset:]
 	h.enc.XORKeyStream(framedata, framedata)
 
-<<<<<<< HEAD
 	// Write frame MAC.
 	h.wbuf.Write(h.egressMAC.computeFrame(framedata))
 
@@ -434,37 +310,6 @@
 	m.cipher.Encrypt(m.aesBuffer[:], sum1)
 	for i := range m.aesBuffer {
 		m.aesBuffer[i] ^= seed[i]
-=======
-	// write frame MAC. egress MAC hash is up to date because
-	// frame content was written to it as well.
-	// 计算frame-mac并通过网络传输
-	fmacseed := h.egressMAC.Sum(nil)
-	mac := updateMAC(h.egressMAC, h.macCipher, fmacseed)
-	_, err := conn.Write(mac)
-	return err
-}
-
-// 将b的前三个字节放到uint32后24位
-func readInt24(b []byte) uint32 {
-	return uint32(b[2]) | uint32(b[1])<<8 | uint32(b[0])<<16
-}
-
-// 输入时要保证b长度大于等于3,将utin32后24位写入到b[0],b[1],b[2]中
-func putInt24(v uint32, b []byte) {
-	b[0] = byte(v >> 16)
-	b[1] = byte(v >> 8)
-	b[2] = byte(v)
-}
-
-// updateMAC reseeds the given hash with encrypted seed.
-// it returns the first 16 bytes of the hash sum after seeding.
-// 用于生成MAC,包括header-mac和frame-mac
-func updateMAC(mac hash.Hash, block cipher.Block, seed []byte) []byte {
-	aesbuf := make([]byte, aes.BlockSize)
-	block.Encrypt(aesbuf, mac.Sum(nil))
-	for i := range aesbuf {
-		aesbuf[i] ^= seed[i]
->>>>>>> 19a5b08f
 	}
 	m.hash.Write(m.aesBuffer[:])
 	sum2 := m.hash.Sum(m.hashBuffer[:0])
@@ -531,24 +376,11 @@
 
 // Constants for the handshake.
 const (
-<<<<<<< HEAD
-=======
-	// frame-size使用了3个字节保存,所以帧长度最多24位
-	maxUint24 = int(^uint32(0) >> 8)
-
->>>>>>> 19a5b08f
 	sskLen = 16                     // ecies.MaxSharedKeyLength(pubKey) / 2
 	sigLen = crypto.SignatureLength // elliptic S256
 	pubLen = 64                     // 512 bit pubkey in uncompressed representation without format byte
 	shaLen = 32                     // hash length (for nonce etc)
 
-<<<<<<< HEAD
-=======
-	authMsgLen  = sigLen + shaLen + pubLen + shaLen + 1
-	authRespLen = pubLen + shaLen + 1
-
-	// eciesOverhead代表明文通过ecies.Encrypt加密后长度增加了多少
->>>>>>> 19a5b08f
 	eciesOverhead = 65 /* pubkey */ + 16 /* IV */ + 32 /* MAC */
 )
 
@@ -570,35 +402,25 @@
 	remote                *ecdsa.PublicKey
 }
 
-<<<<<<< HEAD
 // handshakeState contains the state of the encryption handshake.
+// 代表握手过程的状态
 type handshakeState struct {
+	// 标记本地是连接的发起方还是接收方
 	initiator            bool
-	remote               *ecies.PublicKey  // remote-pubk
-	initNonce, respNonce []byte            // nonce
-	randomPrivKey        *ecies.PrivateKey // ecdhe-random
-	remoteRandomPub      *ecies.PublicKey  // ecdhe-random-pubk
-
-	rbuf readBuffer
-	wbuf writeBuffer
-=======
-// encHandshake contains the state of the encryption handshake.
-// 代表握手过程的状态
-type encHandshake struct {
-	// 标记本地是连接的发起方还是接收方
-	initiator bool
 	// remote代表远程节点的公钥
 	//   发送方通过Conn.diaDest在initiatorEncHandshake设置remote
 	//   接收方在receiverEncHandshake根据收到的authMsg解析出来remote
-	remote *ecies.PublicKey // remote-pubk
+	remote               *ecies.PublicKey  // remote-pubk
 	// initNonce: 发起方在makeAuthMsg中生成,接收方在handleAuthMsg中解析出来
 	// respNonce: 发起方在handleAuthResp中解析出来,接收方在makeAuthResp中生成
-	initNonce, respNonce []byte // nonce
+	initNonce, respNonce []byte            // nonce
 	// 握手过程中双方都成一对随机的公私钥
 	// 本地保存自己随机生成的私钥,通过握手能得到远程节点随机生成的公钥
-	randomPrivKey   *ecies.PrivateKey // ecdhe-random
-	remoteRandomPub *ecies.PublicKey  // ecdhe-random-pubk
->>>>>>> 19a5b08f
+	randomPrivKey        *ecies.PrivateKey // ecdhe-random
+	remoteRandomPub      *ecies.PublicKey  // ecdhe-random-pubk
+
+	rbuf readBuffer
+	wbuf writeBuffer
 }
 
 // RLPx v4 handshake auth (defined in EIP-8).
@@ -609,17 +431,11 @@
 //   内部调用了handleAuthMsg处理发起方的消息,然后调用makeAuthResp回复发起方
 
 type authMsgV4 struct {
-<<<<<<< HEAD
-	Signature       [sigLen]byte
-=======
-	gotPlain bool // whether read packet had plain format.
-
 	// 双方的静态公私钥可以推导出共享秘密token
 	// 使用发送方生成的随机私钥对 Nonce与token 的异或结果进行签名
 	// 接收方有Nonce和token可以推导出发送方的随机公钥
-	Signature [sigLen]byte
+	Signature       [sigLen]byte
 	// 发送方的静态公钥
->>>>>>> 19a5b08f
 	InitiatorPubkey [pubLen]byte
 	// 发送authMsg生成的随机数
 	Nonce [shaLen]byte
@@ -647,22 +463,13 @@
 // it should be called on the listening side of the connection.
 //
 // prv is the local client's private key.
-<<<<<<< HEAD
 func (h *handshakeState) runRecipient(conn io.ReadWriter, prv *ecdsa.PrivateKey) (s Secrets, err error) {
-=======
-func receiverEncHandshake(conn io.ReadWriter, prv *ecdsa.PrivateKey) (s Secrets, err error) {
 	// 从网络字节流中解析出来authMsg对象,authPacket代表authMsg的rlp编码
->>>>>>> 19a5b08f
 	authMsg := new(authMsgV4)
 	authPacket, err := h.readMsg(authMsg, prv, conn)
 	if err != nil {
 		return s, err
 	}
-<<<<<<< HEAD
-=======
-	// 处理接收到的authMsg
-	h := new(encHandshake)
->>>>>>> 19a5b08f
 	if err := h.handleAuthMsg(authMsg, prv); err != nil {
 		return s, err
 	}
@@ -672,17 +479,7 @@
 	if err != nil {
 		return s, err
 	}
-<<<<<<< HEAD
 	authRespPacket, err := h.sealEIP8(authRespMsg)
-=======
-	var authRespPacket []byte
-	if authMsg.gotPlain {
-		authRespPacket, err = authRespMsg.sealPlain(h)
-	} else {
-		// 将构造的authResp对象编码成字节流,使用接收方的静态公钥进行加密
-		authRespPacket, err = sealEIP8(authRespMsg, h)
-	}
->>>>>>> 19a5b08f
 	if err != nil {
 		return s, err
 	}
@@ -690,21 +487,11 @@
 	if _, err = conn.Write(authRespPacket); err != nil {
 		return s, err
 	}
-<<<<<<< HEAD
 
 	return h.secrets(authPacket, authRespPacket)
 }
 
 func (h *handshakeState) handleAuthMsg(msg *authMsgV4, prv *ecdsa.PrivateKey) error {
-=======
-	// 接收方已经能构造出来接下来通信使用的Secrets对象了
-	return h.secrets(authPacket, authRespPacket)
-}
-
-// 接收方处理发送方发送的authMsg包
-// 接收方通过authMsg包可以得知发送方的静态公钥,随机私钥,随机Nonce
-func (h *encHandshake) handleAuthMsg(msg *authMsgV4, prv *ecdsa.PrivateKey) error {
->>>>>>> 19a5b08f
 	// Import the remote identity.
 	rpub, err := importPublicKey(msg.InitiatorPubkey[:])
 	if err != nil {
@@ -743,12 +530,8 @@
 
 // secrets is called after the handshake is completed.
 // It extracts the connection secrets from the handshake values.
-<<<<<<< HEAD
+// 利用握手过程中发送的两个数据包构建租出Secrets对象
 func (h *handshakeState) secrets(auth, authResp []byte) (Secrets, error) {
-=======
-// 利用握手过程中发送的两个数据包构建租出Secrets对象
-func (h *encHandshake) secrets(auth, authResp []byte) (Secrets, error) {
->>>>>>> 19a5b08f
 	ecdheSecret, err := h.randomPrivKey.GenerateShared(h.remoteRandomPub, sskLen, sskLen)
 	if err != nil {
 		return Secrets{}, err
@@ -790,29 +573,15 @@
 // it should be called on the dialing side of the connection.
 //
 // prv is the local client's private key.
-<<<<<<< HEAD
 func (h *handshakeState) runInitiator(conn io.ReadWriter, prv *ecdsa.PrivateKey, remote *ecdsa.PublicKey) (s Secrets, err error) {
 	h.initiator = true
 	h.remote = ecies.ImportECDSAPublic(remote)
-
-=======
-// 连接发起方处理握手,发起方握手过程分两步
-// 首先构造authMsg发送给对方,然后接收对方的authRespMsg
-// 通过中这两个数据包调用secrets构造Secrets对象
-func initiatorEncHandshake(conn io.ReadWriter, prv *ecdsa.PrivateKey, remote *ecdsa.PublicKey) (s Secrets, err error) {
-	h := &encHandshake{initiator: true, remote: ecies.ImportECDSAPublic(remote)}
-	// 构造authMsg对象
->>>>>>> 19a5b08f
 	authMsg, err := h.makeAuthMsg(prv)
 	if err != nil {
 		return s, err
 	}
-<<<<<<< HEAD
+	// 对authMsg对象进行编码
 	authPacket, err := h.sealEIP8(authMsg)
-=======
-	// 对authMsg对象进行编码
-	authPacket, err := sealEIP8(authMsg, h)
->>>>>>> 19a5b08f
 	if err != nil {
 		return s, err
 	}
@@ -835,13 +604,9 @@
 }
 
 // makeAuthMsg creates the initiator handshake message.
-<<<<<<< HEAD
-func (h *handshakeState) makeAuthMsg(prv *ecdsa.PrivateKey) (*authMsgV4, error) {
-=======
 // 创建消息发起方的握手信息
 // 发起方生成了initNonce
-func (h *encHandshake) makeAuthMsg(prv *ecdsa.PrivateKey) (*authMsgV4, error) {
->>>>>>> 19a5b08f
+func (h *handshakeState) makeAuthMsg(prv *ecdsa.PrivateKey) (*authMsgV4, error) {
 	// Generate random initiator nonce.
 	// 生成随机的initNonce
 	h.initNonce = make([]byte, shaLen)
@@ -885,13 +650,9 @@
 	return err
 }
 
-<<<<<<< HEAD
-func (h *handshakeState) makeAuthResp() (msg *authRespV4, err error) {
-=======
 // 构造authRespV4对象
 // 生成随机的Nonce,利用handleAuthMsg生成的随机私钥导出公钥保存的msg中
-func (h *encHandshake) makeAuthResp() (msg *authRespV4, err error) {
->>>>>>> 19a5b08f
+func (h *handshakeState) makeAuthResp() (msg *authRespV4, err error) {
 	// Generate random nonce.
 	h.respNonce = make([]byte, shaLen)
 	if _, err = rand.Read(h.respNonce); err != nil {
@@ -937,31 +698,14 @@
 func (h *handshakeState) sealEIP8(msg interface{}) ([]byte, error) {
 	h.wbuf.reset()
 
-<<<<<<< HEAD
 	// Write the message plaintext.
 	if err := rlp.Encode(&h.wbuf, msg); err != nil {
-=======
-// 将authMsgV4或者authRespV4对象编码成字节流
-// 首先将msg进行rlp编码,然后使用远程节点的静态公钥进行加密
-// 最后的字节流为 prefix || ciphertext
-// prefix是后面密文的长度,密文长度比原始的rlp编码长了113字节
-func sealEIP8(msg interface{}, h *encHandshake) ([]byte, error) {
-	buf := new(bytes.Buffer)
-	if err := rlp.Encode(buf, msg); err != nil {
->>>>>>> 19a5b08f
 		return nil, err
 	}
 	// Pad with random amount of data. the amount needs to be at least 100 bytes to make
 	// the message distinguishable from pre-EIP-8 handshakes.
-<<<<<<< HEAD
 	h.wbuf.appendZero(mrand.Intn(100) + 100)
 
-=======
-	// pad的长度必须大于100字节,才能与eip-8之前的握手包进行区分
-	// pad的长度是[100,300)的随机数
-	pad := padSpace[:mrand.Intn(len(padSpace)-100)+100]
-	buf.Write(pad)
->>>>>>> 19a5b08f
 	prefix := make([]byte, 2)
 	binary.BigEndian.PutUint16(prefix, uint16(len(h.wbuf.data)+eciesOverhead))
 
@@ -969,51 +713,6 @@
 	return append(prefix, enc...), err
 }
 
-<<<<<<< HEAD
-=======
-type plainDecoder interface {
-	decodePlain([]byte)
-}
-
-// 从r中读取一个握手过程中的消息,对读取到的数据进行解密,返回消息的rlp编码,rlp解码的对象保存在参数msg中
-// 调用的地方有两处:
-//   1. 发起方发送authMsg后,用于接收authResp
-//   2. 接收方接收authMsg的时候
-// prv是用来解密数据包的本地私钥,因为远程发送过来的时候加密使用的是本地公钥
-func readHandshakeMsg(msg plainDecoder, plainSize int, prv *ecdsa.PrivateKey, r io.Reader) ([]byte, error) {
-	buf := make([]byte, plainSize)
-	// 读取数据到buf中
-	if _, err := io.ReadFull(r, buf); err != nil {
-		return buf, err
-	}
-	// Attempt decoding pre-EIP-8 "plain" format.
-	key := ecies.ImportECDSA(prv)
-	if dec, err := key.Decrypt(buf, nil, nil); err == nil {
-		msg.decodePlain(dec)
-		return buf, nil
-	}
-	// Could be EIP-8 format, try that.
-	// 前两字节是后面密文的长度
-	prefix := buf[:2]
-	size := binary.BigEndian.Uint16(prefix)
-	if size < uint16(plainSize) {
-		return buf, fmt.Errorf("size underflow, need at least %d bytes", plainSize)
-	}
-	buf = append(buf, make([]byte, size-uint16(plainSize)+2)...)
-	if _, err := io.ReadFull(r, buf[plainSize:]); err != nil {
-		return buf, err
-	}
-	dec, err := key.Decrypt(buf[2:], nil, prefix)
-	if err != nil {
-		return buf, err
-	}
-	// Can't use rlp.DecodeBytes here because it rejects
-	// trailing data (forward-compatibility).
-	s := rlp.NewStream(bytes.NewReader(dec), 0)
-	return buf, s.Decode(msg)
-}
-
->>>>>>> 19a5b08f
 // importPublicKey unmarshals 512 bit public keys.
 // 通过字节数组恢复出来公钥
 func importPublicKey(pubKey []byte) (*ecies.PublicKey, error) {

// Copyright 2015 The go-ethereum Authors
// This file is part of the go-ethereum library.
//
// The go-ethereum library is free software: you can redistribute it and/or modify
// it under the terms of the GNU Lesser General Public License as published by
// the Free Software Foundation, either version 3 of the License, or
// (at your option) any later version.
//
// The go-ethereum library is distributed in the hope that it will be useful,
// but WITHOUT ANY WARRANTY; without even the implied warranty of
// MERCHANTABILITY or FITNESS FOR A PARTICULAR PURPOSE. See the
// GNU Lesser General Public License for more details.
//
// You should have received a copy of the GNU Lesser General Public License
// along with the go-ethereum library. If not, see <http://www.gnu.org/licenses/>.

package eth

import (
	"errors"
	"math"
	"math/big"
	"sync"
	"sync/atomic"
	"time"

	"github.com/ethereum/go-ethereum/common"
	"github.com/ethereum/go-ethereum/core"
	"github.com/ethereum/go-ethereum/core/forkid"
	"github.com/ethereum/go-ethereum/core/types"
	"github.com/ethereum/go-ethereum/eth/downloader"
	"github.com/ethereum/go-ethereum/eth/fetcher"
	"github.com/ethereum/go-ethereum/eth/protocols/eth"
	"github.com/ethereum/go-ethereum/eth/protocols/snap"
	"github.com/ethereum/go-ethereum/ethdb"
	"github.com/ethereum/go-ethereum/event"
	"github.com/ethereum/go-ethereum/log"
	"github.com/ethereum/go-ethereum/p2p"
	"github.com/ethereum/go-ethereum/params"
	"github.com/ethereum/go-ethereum/trie"
)

const (
	// txChanSize is the size of channel listening to NewTxsEvent.
	// The number is referenced from the size of tx pool.
	txChanSize = 4096
)

var (
	syncChallengeTimeout = 15 * time.Second // Time allowance for a node to reply to the sync progress challenge
)

// txPool defines the methods needed from a transaction pool implementation to
// support all the operations needed by the Ethereum chain protocols.
type txPool interface {
	// Has returns an indicator whether txpool has a transaction
	// cached with the given hash.
	// 判断交易池是否包含这笔交易
	Has(hash common.Hash) bool

	// Get retrieves the transaction from local txpool with given
	// tx hash.
	// 从本地交易池中获取一笔交易
	Get(hash common.Hash) *types.Transaction

	// AddRemotes should add the given transactions to the pool.
	// 将给定的一组交易加入到交易池中
	AddRemotes([]*types.Transaction) []error

	// Pending should return pending transactions.
	// The slice should be modifiable by the caller.
<<<<<<< HEAD
	Pending(enforceTips bool) (map[common.Address]types.Transactions, error)
=======
	// 返回交易池中所有交易
	Pending() (map[common.Address]types.Transactions, error)
>>>>>>> 19a5b08f

	// SubscribeNewTxsEvent should return an event subscription of
	// NewTxsEvent and send events to the given channel.
	// 订阅新交易入池事件
	// 一旦有一批新的交易加入交易池,就会通过输入的管道通知
	// 输入的是一个只写管道
	SubscribeNewTxsEvent(chan<- core.NewTxsEvent) event.Subscription
}

// handlerConfig is the collection of initialization parameters to create a full
// node network handler.
type handlerConfig struct {
	Database   ethdb.Database            // Database for direct sync insertions
	Chain      *core.BlockChain          // Blockchain to serve data from
	TxPool     txPool                    // Transaction pool to propagate from
	Network    uint64                    // Network identifier to adfvertise
	Sync       downloader.SyncMode       // Whether to fast or full sync
	BloomCache uint64                    // Megabytes to alloc for fast sync bloom
	EventMux   *event.TypeMux            // Legacy event mux, deprecate for `feed`
	Checkpoint *params.TrustedCheckpoint // Hard coded checkpoint for sync challenges
	Whitelist  map[uint64]common.Hash    // Hard coded whitelist for sync challenged
}

type handler struct {
	networkID  uint64
	forkFilter forkid.Filter // Fork ID filter, constant across the lifetime of the node

	fastSync  uint32 // Flag whether fast sync is enabled (gets disabled if we already have blocks)
	snapSync  uint32 // Flag whether fast sync should operate on top of the snap protocol
	acceptTxs uint32 // Flag whether we're considered synchronised (enables transaction processing)

	checkpointNumber uint64      // Block number for the sync progress validator to cross reference
	checkpointHash   common.Hash // Block hash for the sync progress validator to cross reference

	database ethdb.Database
	txpool   txPool
	chain    *core.BlockChain
	maxPeers int

	downloader   *downloader.Downloader
	stateBloom   *trie.SyncBloom
	blockFetcher *fetcher.BlockFetcher
	txFetcher    *fetcher.TxFetcher
	peers        *peerSet

	eventMux      *event.TypeMux
	txsCh         chan core.NewTxsEvent
	txsSub        event.Subscription
	minedBlockSub *event.TypeMuxSubscription

	whitelist map[uint64]common.Hash

	// channels for fetcher, syncer, txsyncLoop
	quitSync chan struct{}

	chainSync *chainSyncer
	wg        sync.WaitGroup
	peerWG    sync.WaitGroup
}

// newHandler returns a handler for all Ethereum chain management protocol.
func newHandler(config *handlerConfig) (*handler, error) {
	// Create the protocol manager with the base fields
	if config.EventMux == nil {
		config.EventMux = new(event.TypeMux) // Nicety initialization for tests
	}
	h := &handler{
		networkID:  config.Network,
		forkFilter: forkid.NewFilter(config.Chain),
		eventMux:   config.EventMux,
		database:   config.Database,
		txpool:     config.TxPool,
		chain:      config.Chain,
		peers:      newPeerSet(),
		whitelist:  config.Whitelist,
		quitSync:   make(chan struct{}),
	}
	if config.Sync == downloader.FullSync {
		// The database seems empty as the current block is the genesis. Yet the fast
		// block is ahead, so fast sync was enabled for this node at a certain point.
		// The scenarios where this can happen is
		// * if the user manually (or via a bad block) rolled back a fast sync node
		//   below the sync point.
		// * the last fast sync is not finished while user specifies a full sync this
		//   time. But we don't have any recent state for full sync.
		// In these cases however it's safe to reenable fast sync.
		fullBlock, fastBlock := h.chain.CurrentBlock(), h.chain.CurrentFastBlock()
		if fullBlock.NumberU64() == 0 && fastBlock.NumberU64() > 0 {
			h.fastSync = uint32(1)
			log.Warn("Switch sync mode from full sync to fast sync")
		}
	} else {
		if h.chain.CurrentBlock().NumberU64() > 0 {
			// Print warning log if database is not empty to run fast sync.
			log.Warn("Switch sync mode from fast sync to full sync")
		} else {
			// If fast sync was requested and our database is empty, grant it
			h.fastSync = uint32(1)
			if config.Sync == downloader.SnapSync {
				h.snapSync = uint32(1)
			}
		}
	}
	// If we have trusted checkpoints, enforce them on the chain
	if config.Checkpoint != nil {
		h.checkpointNumber = (config.Checkpoint.SectionIndex+1)*params.CHTFrequency - 1
		h.checkpointHash = config.Checkpoint.SectionHead
	}
	// Construct the downloader (long sync) and its backing state bloom if fast
	// sync is requested. The downloader is responsible for deallocating the state
	// bloom when it's done.
	// Note: we don't enable it if snap-sync is performed, since it's very heavy
	// and the heal-portion of the snap sync is much lighter than fast. What we particularly
	// want to avoid, is a 90%-finished (but restarted) snap-sync to begin
	// indexing the entire trie
	if atomic.LoadUint32(&h.fastSync) == 1 && atomic.LoadUint32(&h.snapSync) == 0 {
		h.stateBloom = trie.NewSyncBloom(config.BloomCache, config.Database)
	}
	h.downloader = downloader.New(h.checkpointNumber, config.Database, h.stateBloom, h.eventMux, h.chain, nil, h.removePeer)

	// Construct the fetcher (short sync)
	validator := func(header *types.Header) error {
		return h.chain.Engine().VerifyHeader(h.chain, header, true)
	}
	heighter := func() uint64 {
		return h.chain.CurrentBlock().NumberU64()
	}
	inserter := func(blocks types.Blocks) (int, error) {
		// If sync hasn't reached the checkpoint yet, deny importing weird blocks.
		//
		// Ideally we would also compare the head block's timestamp and similarly reject
		// the propagated block if the head is too old. Unfortunately there is a corner
		// case when starting new networks, where the genesis might be ancient (0 unix)
		// which would prevent full nodes from accepting it.
		if h.chain.CurrentBlock().NumberU64() < h.checkpointNumber {
			log.Warn("Unsynced yet, discarded propagated block", "number", blocks[0].Number(), "hash", blocks[0].Hash())
			return 0, nil
		}
		// If fast sync is running, deny importing weird blocks. This is a problematic
		// clause when starting up a new network, because fast-syncing miners might not
		// accept each others' blocks until a restart. Unfortunately we haven't figured
		// out a way yet where nodes can decide unilaterally whether the network is new
		// or not. This should be fixed if we figure out a solution.
		if atomic.LoadUint32(&h.fastSync) == 1 {
			log.Warn("Fast syncing, discarded propagated block", "number", blocks[0].Number(), "hash", blocks[0].Hash())
			return 0, nil
		}
		n, err := h.chain.InsertChain(blocks)
		if err == nil {
			atomic.StoreUint32(&h.acceptTxs, 1) // Mark initial sync done on any fetcher import
		}
		return n, err
	}
	h.blockFetcher = fetcher.NewBlockFetcher(false, nil, h.chain.GetBlockByHash, validator, h.BroadcastBlock, heighter, nil, inserter, h.removePeer)

	fetchTx := func(peer string, hashes []common.Hash) error {
		p := h.peers.peer(peer)
		if p == nil {
			return errors.New("unknown peer")
		}
		return p.RequestTxs(hashes)
	}
	h.txFetcher = fetcher.NewTxFetcher(h.txpool.Has, h.txpool.AddRemotes, fetchTx)
	h.chainSync = newChainSyncer(h)
	return h, nil
}

// runEthPeer registers an eth peer into the joint eth/snap peerset, adds it to
// various subsistems and starts handling messages.
func (h *handler) runEthPeer(peer *eth.Peer, handler eth.Handler) error {
	// If the peer has a `snap` extension, wait for it to connect so we can have
	// a uniform initialization/teardown mechanism
	snap, err := h.peers.waitSnapExtension(peer)
	if err != nil {
		peer.Log().Error("Snapshot extension barrier failed", "err", err)
		return err
	}
	// TODO(karalabe): Not sure why this is needed
	if !h.chainSync.handlePeerEvent(peer) {
		return p2p.DiscQuitting
	}
	h.peerWG.Add(1)
	defer h.peerWG.Done()

	// Execute the Ethereum handshake
	var (
		genesis = h.chain.Genesis()
		head    = h.chain.CurrentHeader()
		hash    = head.Hash()
		number  = head.Number.Uint64()
		td      = h.chain.GetTd(hash, number)
	)
	forkID := forkid.NewID(h.chain.Config(), h.chain.Genesis().Hash(), h.chain.CurrentHeader().Number.Uint64())
	if err := peer.Handshake(h.networkID, td, hash, genesis.Hash(), forkID, h.forkFilter); err != nil {
		peer.Log().Debug("Ethereum handshake failed", "err", err)
		return err
	}
	reject := false // reserved peer slots
	if atomic.LoadUint32(&h.snapSync) == 1 {
		if snap == nil {
			// If we are running snap-sync, we want to reserve roughly half the peer
			// slots for peers supporting the snap protocol.
			// The logic here is; we only allow up to 5 more non-snap peers than snap-peers.
			if all, snp := h.peers.len(), h.peers.snapLen(); all-snp > snp+5 {
				reject = true
			}
		}
	}
	// Ignore maxPeers if this is a trusted peer
	if !peer.Peer.Info().Network.Trusted {
		if reject || h.peers.len() >= h.maxPeers {
			return p2p.DiscTooManyPeers
		}
	}
	peer.Log().Debug("Ethereum peer connected", "name", peer.Name())

	// Register the peer locally
	if err := h.peers.registerPeer(peer, snap); err != nil {
		peer.Log().Error("Ethereum peer registration failed", "err", err)
		return err
	}
	defer h.unregisterPeer(peer.ID())

	p := h.peers.peer(peer.ID())
	if p == nil {
		return errors.New("peer dropped during handling")
	}
	// Register the peer in the downloader. If the downloader considers it banned, we disconnect
	if err := h.downloader.RegisterPeer(peer.ID(), peer.Version(), peer); err != nil {
		peer.Log().Error("Failed to register peer in eth syncer", "err", err)
		return err
	}
	if snap != nil {
		if err := h.downloader.SnapSyncer.Register(snap); err != nil {
			peer.Log().Error("Failed to register peer in snap syncer", "err", err)
			return err
		}
	}
	h.chainSync.handlePeerEvent(peer)

	// Propagate existing transactions. new transactions appearing
	// after this will be sent via broadcasts.
	h.syncTransactions(peer)

	// If we have a trusted CHT, reject all peers below that (avoid fast sync eclipse)
	if h.checkpointHash != (common.Hash{}) {
		// Request the peer's checkpoint header for chain height/weight validation
		if err := peer.RequestHeadersByNumber(h.checkpointNumber, 1, 0, false); err != nil {
			return err
		}
		// Start a timer to disconnect if the peer doesn't reply in time
		p.syncDrop = time.AfterFunc(syncChallengeTimeout, func() {
			peer.Log().Warn("Checkpoint challenge timed out, dropping", "addr", peer.RemoteAddr(), "type", peer.Name())
			h.removePeer(peer.ID())
		})
		// Make sure it's cleaned up if the peer dies off
		defer func() {
			if p.syncDrop != nil {
				p.syncDrop.Stop()
				p.syncDrop = nil
			}
		}()
	}
	// If we have any explicit whitelist block hashes, request them
	for number := range h.whitelist {
		if err := peer.RequestHeadersByNumber(number, 1, 0, false); err != nil {
			return err
		}
	}
	// Handle incoming messages until the connection is torn down
	return handler(peer)
}

// runSnapExtension registers a `snap` peer into the joint eth/snap peerset and
// starts handling inbound messages. As `snap` is only a satellite protocol to
// `eth`, all subsystem registrations and lifecycle management will be done by
// the main `eth` handler to prevent strange races.
func (h *handler) runSnapExtension(peer *snap.Peer, handler snap.Handler) error {
	h.peerWG.Add(1)
	defer h.peerWG.Done()

	if err := h.peers.registerSnapExtension(peer); err != nil {
		peer.Log().Error("Snapshot extension registration failed", "err", err)
		return err
	}
	return handler(peer)
}

// removePeer requests disconnection of a peer.
func (h *handler) removePeer(id string) {
	peer := h.peers.peer(id)
	if peer != nil {
		peer.Peer.Disconnect(p2p.DiscUselessPeer)
	}
}

// unregisterPeer removes a peer from the downloader, fetchers and main peer set.
func (h *handler) unregisterPeer(id string) {
	// Create a custom logger to avoid printing the entire id
	var logger log.Logger
	if len(id) < 16 {
		// Tests use short IDs, don't choke on them
		logger = log.New("peer", id)
	} else {
		logger = log.New("peer", id[:8])
	}
	// Abort if the peer does not exist
	peer := h.peers.peer(id)
	if peer == nil {
		logger.Error("Ethereum peer removal failed", "err", errPeerNotRegistered)
		return
	}
	// Remove the `eth` peer if it exists
	logger.Debug("Removing Ethereum peer", "snap", peer.snapExt != nil)

	// Remove the `snap` extension if it exists
	if peer.snapExt != nil {
		h.downloader.SnapSyncer.Unregister(id)
	}
	h.downloader.UnregisterPeer(id)
	h.txFetcher.Drop(id)

	if err := h.peers.unregisterPeer(id); err != nil {
		logger.Error("Ethereum peer removal failed", "err", err)
	}
}

func (h *handler) Start(maxPeers int) {
	h.maxPeers = maxPeers

	// broadcast transactions
	h.wg.Add(1)
	h.txsCh = make(chan core.NewTxsEvent, txChanSize)
	h.txsSub = h.txpool.SubscribeNewTxsEvent(h.txsCh)
	go h.txBroadcastLoop()

	// broadcast mined blocks
	h.wg.Add(1)
	h.minedBlockSub = h.eventMux.Subscribe(core.NewMinedBlockEvent{})
	go h.minedBroadcastLoop()

	// start sync handlers
	h.wg.Add(1)
	go h.chainSync.loop()
}

func (h *handler) Stop() {
	h.txsSub.Unsubscribe()        // quits txBroadcastLoop
	h.minedBlockSub.Unsubscribe() // quits blockBroadcastLoop

	// Quit chainSync and txsync64.
	// After this is done, no new peers will be accepted.
	close(h.quitSync)
	h.wg.Wait()

	// Disconnect existing sessions.
	// This also closes the gate for any new registrations on the peer set.
	// sessions which are already established but not added to h.peers yet
	// will exit when they try to register.
	h.peers.close()
	h.peerWG.Wait()

	log.Info("Ethereum protocol stopped")
}

// BroadcastBlock will either propagate a block to a subset of its peers, or
// will only announce its availability (depending what's requested).
func (h *handler) BroadcastBlock(block *types.Block, propagate bool) {
	hash := block.Hash()
	peers := h.peers.peersWithoutBlock(hash)

	// If propagation is requested, send to a subset of the peer
	if propagate {
		// Calculate the TD of the block (it's not imported yet, so block.Td is not valid)
		var td *big.Int
		if parent := h.chain.GetBlock(block.ParentHash(), block.NumberU64()-1); parent != nil {
			td = new(big.Int).Add(block.Difficulty(), h.chain.GetTd(block.ParentHash(), block.NumberU64()-1))
		} else {
			log.Error("Propagating dangling block", "number", block.Number(), "hash", hash)
			return
		}
		// Send the block to a subset of our peers
		transfer := peers[:int(math.Sqrt(float64(len(peers))))]
		for _, peer := range transfer {
			peer.AsyncSendNewBlock(block, td)
		}
		log.Trace("Propagated block", "hash", hash, "recipients", len(transfer), "duration", common.PrettyDuration(time.Since(block.ReceivedAt)))
		return
	}
	// Otherwise if the block is indeed in out own chain, announce it
	if h.chain.HasBlock(hash, block.NumberU64()) {
		for _, peer := range peers {
			peer.AsyncSendNewBlockHash(block)
		}
		log.Trace("Announced block", "hash", hash, "recipients", len(peers), "duration", common.PrettyDuration(time.Since(block.ReceivedAt)))
	}
}

// BroadcastTransactions will propagate a batch of transactions
// - To a square root of all peers
// - And, separately, as announcements to all peers which are not known to
// already have the given transaction.
func (h *handler) BroadcastTransactions(txs types.Transactions) {
	var (
		annoCount   int // Count of announcements made
		annoPeers   int
		directCount int // Count of the txs sent directly to peers
		directPeers int // Count of the peers that were sent transactions directly

		txset = make(map[*ethPeer][]common.Hash) // Set peer->hash to transfer directly
		annos = make(map[*ethPeer][]common.Hash) // Set peer->hash to announce

	)
	// Broadcast transactions to a batch of peers not knowing about it
	for _, tx := range txs {
		peers := h.peers.peersWithoutTransaction(tx.Hash())
		// Send the tx unconditionally to a subset of our peers
		numDirect := int(math.Sqrt(float64(len(peers))))
		for _, peer := range peers[:numDirect] {
			txset[peer] = append(txset[peer], tx.Hash())
		}
		// For the remaining peers, send announcement only
		for _, peer := range peers[numDirect:] {
			annos[peer] = append(annos[peer], tx.Hash())
		}
	}
	for peer, hashes := range txset {
		directPeers++
		directCount += len(hashes)
		peer.AsyncSendTransactions(hashes)
	}
	for peer, hashes := range annos {
		annoPeers++
		annoCount += len(hashes)
		peer.AsyncSendPooledTransactionHashes(hashes)
	}
	log.Debug("Transaction broadcast", "txs", len(txs),
		"announce packs", annoPeers, "announced hashes", annoCount,
		"tx packs", directPeers, "broadcast txs", directCount)
}

// minedBroadcastLoop sends mined blocks to connected peers.
func (h *handler) minedBroadcastLoop() {
	defer h.wg.Done()

	for obj := range h.minedBlockSub.Chan() {
		if ev, ok := obj.Data.(core.NewMinedBlockEvent); ok {
			h.BroadcastBlock(ev.Block, true)  // First propagate block to peers
			h.BroadcastBlock(ev.Block, false) // Only then announce to the rest
		}
	}
}

// txBroadcastLoop announces new transactions to connected peers.
func (h *handler) txBroadcastLoop() {
	defer h.wg.Done()
	for {
		select {
		case event := <-h.txsCh:
			h.BroadcastTransactions(event.Txs)
		case <-h.txsSub.Err():
			return
		}
	}
}<|MERGE_RESOLUTION|>--- conflicted
+++ resolved
@@ -69,12 +69,8 @@
 
 	// Pending should return pending transactions.
 	// The slice should be modifiable by the caller.
-<<<<<<< HEAD
+	// 返回交易池中所有交易
 	Pending(enforceTips bool) (map[common.Address]types.Transactions, error)
-=======
-	// 返回交易池中所有交易
-	Pending() (map[common.Address]types.Transactions, error)
->>>>>>> 19a5b08f
 
 	// SubscribeNewTxsEvent should return an event subscription of
 	// NewTxsEvent and send events to the given channel.

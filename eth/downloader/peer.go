--- conflicted
+++ resolved
@@ -36,11 +36,6 @@
 
 const (
 	maxLackingHashes = 4096 // Maximum number of entries allowed on the list or lacking items
-<<<<<<< HEAD
-=======
-	// 新一轮的速度的权重
-	measurementImpact = 0.1 // The impact a single measurement has on a peer's final throughput value.
->>>>>>> 19a5b08f
 )
 
 var (
@@ -60,17 +55,6 @@
 	receiptIdle int32 // Current receipt activity state of the peer (idle = 0, active = 1)
 	stateIdle   int32 // Current node data activity state of the peer (idle = 0, active = 1)
 
-<<<<<<< HEAD
-=======
-	// 统计各种类型的数据每秒可以获取的量
-	headerThroughput  float64 // Number of headers measured to be retrievable per second
-	blockThroughput   float64 // Number of blocks (bodies) measured to be retrievable per second
-	receiptThroughput float64 // Number of receipts measured to be retrievable per second
-	stateThroughput   float64 // Number of node data pieces measured to be retrievable per second
-
-	rtt time.Duration // Request round trip time to track responsiveness (QoS)
-
->>>>>>> 19a5b08f
 	headerStarted  time.Time // Time instance when the last header fetch was started
 	blockStarted   time.Time // Time instance when the last block (body) fetch was started
 	receiptStarted time.Time // Time instance when the last receipt fetch was started
@@ -261,50 +245,8 @@
 // data retrieval requests. Its estimated state retrieval throughput is updated
 // with that measured just now.
 func (p *peerConnection) SetNodeDataIdle(delivered int, deliveryTime time.Time) {
-<<<<<<< HEAD
 	p.rates.Update(eth.NodeDataMsg, deliveryTime.Sub(p.stateStarted), delivered)
 	atomic.StoreInt32(&p.stateIdle, 0)
-=======
-	p.setIdle(deliveryTime.Sub(p.stateStarted), delivered, &p.stateThroughput, &p.stateIdle)
-}
-
-// setIdle sets the peer to idle, allowing it to execute new retrieval requests.
-// Its estimated retrieval throughput is updated with that measured just now.
-// elapsed:最新一次查询使用的时间
-// delivered:最新一次传输的数据条数
-// throughput:之前的吞吐量
-// 设置指定的idle变量为0,并重新计算throughput
-func (p *peerConnection) setIdle(elapsed time.Duration, delivered int, throughput *float64, idle *int32) {
-	// Irrelevant of the scaling, make sure the peer ends up idle
-	// 最后修改指定的某一个idle为0
-	defer atomic.StoreInt32(idle, 0)
-
-	p.lock.Lock()
-	defer p.lock.Unlock()
-
-	// If nothing was delivered (hard timeout / unavailable data), reduce throughput to minimum
-	// 交付量是零直接让吞吐量也归零
-	if delivered == 0 {
-		*throughput = 0
-		return
-	}
-	// Otherwise update the throughput with a new measurement
-	if elapsed <= 0 {
-		elapsed = 1 // +1 (ns) to ensure non-zero divisor
-	}
-	// 计算当前每秒的速度              计算秒数
-	measured := float64(delivered) / (float64(elapsed) / float64(time.Second))
-
-	// 新的流量速度是最新速度与之前速度的加权平均
-	// 最新速度的权重就是measurementImpact
-	*throughput = (1-measurementImpact)*(*throughput) + measurementImpact*measured
-	p.rtt = time.Duration((1-measurementImpact)*float64(p.rtt) + measurementImpact*float64(elapsed))
-
-	p.log.Trace("Peer throughput measurements updated",
-		"hps", p.headerThroughput, "bps", p.blockThroughput,
-		"rps", p.receiptThroughput, "sps", p.stateThroughput,
-		"miss", len(p.lacking), "rtt", p.rtt)
->>>>>>> 19a5b08f
 }
 
 // HeaderCapacity retrieves the peers header download allowance based on its
@@ -384,15 +326,10 @@
 // peerSet represents the collection of active peer participating in the chain
 // download procedure.
 type peerSet struct {
-<<<<<<< HEAD
 	peers map[string]*peerConnection
 	rates *msgrate.Trackers // Set of rate trackers to give the sync a common beat
 
-=======
-	// 键是peerConnection.id
-	peers map[string]*peerConnection
 	// 向多个订阅者发布信息
->>>>>>> 19a5b08f
 	newPeerFeed  event.Feed
 	peerDropFeed event.Feed
 
@@ -448,29 +385,9 @@
 		ps.lock.Unlock()
 		return errAlreadyRegistered
 	}
-<<<<<<< HEAD
 	p.rates = msgrate.NewTracker(ps.rates.MeanCapacities(), ps.rates.MedianRoundTrip())
 	if err := ps.rates.Track(p.id, p.rates); err != nil {
 		return err
-=======
-	// 如果当前的peer的个数不是0,那么新的peer的各项吞吐量设置为均值
-	if len(ps.peers) > 0 {
-		p.headerThroughput, p.blockThroughput, p.receiptThroughput, p.stateThroughput = 0, 0, 0, 0
-
-		// 先求和然后计算均值
-		for _, peer := range ps.peers {
-			peer.lock.RLock()
-			p.headerThroughput += peer.headerThroughput
-			p.blockThroughput += peer.blockThroughput
-			p.receiptThroughput += peer.receiptThroughput
-			p.stateThroughput += peer.stateThroughput
-			peer.lock.RUnlock()
-		}
-		p.headerThroughput /= float64(len(ps.peers))
-		p.blockThroughput /= float64(len(ps.peers))
-		p.receiptThroughput /= float64(len(ps.peers))
-		p.stateThroughput /= float64(len(ps.peers))
->>>>>>> 19a5b08f
 	}
 	ps.peers[p.id] = p
 	ps.lock.Unlock()
@@ -543,16 +460,8 @@
 	idle := func(p *peerConnection) bool {
 		return atomic.LoadInt32(&p.headerIdle) == 0
 	}
-<<<<<<< HEAD
 	throughput := func(p *peerConnection) int {
 		return p.rates.Capacity(eth.BlockHeadersMsg, time.Second)
-=======
-	// 获取headerThroughput
-	throughput := func(p *peerConnection) float64 {
-		p.lock.RLock()
-		defer p.lock.RUnlock()
-		return p.headerThroughput
->>>>>>> 19a5b08f
 	}
 	return ps.idlePeers(eth.ETH66, eth.ETH66, idle, throughput)
 }
@@ -598,8 +507,8 @@
 
 // idlePeers retrieves a flat list of all currently idle peers satisfying the
 // protocol version constraints, using the provided function to check idleness.
-<<<<<<< HEAD
 // The resulting set of peers are sorted by their capacity.
+// 获取peerSet中所有满足版本要求并且空闲的peer,并且按照throughput降序排列
 func (ps *peerSet) idlePeers(minProtocol, maxProtocol uint, idleCheck func(*peerConnection) bool, capacity func(*peerConnection) int) ([]*peerConnection, int) {
 	ps.lock.RLock()
 	defer ps.lock.RUnlock()
@@ -609,19 +518,6 @@
 		idle  = make([]*peerConnection, 0, len(ps.peers))
 		tps   = make([]int, 0, len(ps.peers))
 	)
-=======
-// The resulting set of peers are sorted by their measure throughput.
-// 获取peerSet中所有满足版本要求并且空闲的peer,并且按照throughput降序排列
-func (ps *peerSet) idlePeers(minProtocol, maxProtocol uint, idleCheck func(*peerConnection) bool, throughput func(*peerConnection) float64) ([]*peerConnection, int) {
-	ps.lock.RLock()
-	defer ps.lock.RUnlock()
-
-	// idle保存所有空闲的peerConnection
-	// tps记录指定的throughput,与idle中的元素一一对应
-	// total记录符合协议版本的peerConnection个数
-	idle, total := make([]*peerConnection, 0, len(ps.peers)), 0
-	tps := make([]float64, 0, len(ps.peers))
->>>>>>> 19a5b08f
 	for _, p := range ps.peers {
 		if p.version >= minProtocol && p.version <= maxProtocol {
 			if idleCheck(p) {
@@ -633,63 +529,15 @@
 	}
 
 	// And sort them
-<<<<<<< HEAD
 	sortPeers := &peerCapacitySort{idle, tps}
-=======
-	sortPeers := &peerThroughputSort{idle, tps}
 	// 按照throughput降序排列
->>>>>>> 19a5b08f
 	sort.Sort(sortPeers)
 	return sortPeers.p, total
 }
 
-<<<<<<< HEAD
 // peerCapacitySort implements sort.Interface.
 // It sorts peer connections by capacity (descending).
 type peerCapacitySort struct {
-=======
-// medianRTT returns the median RTT of the peerset, considering only the tuning
-// peers if there are more peers available.
-// 获取RTT的中位数
-func (ps *peerSet) medianRTT() time.Duration {
-	// Gather all the currently measured round trip times
-	ps.lock.RLock()
-	defer ps.lock.RUnlock()
-
-	rtts := make([]float64, 0, len(ps.peers))
-	for _, p := range ps.peers {
-		p.lock.RLock()
-		rtts = append(rtts, float64(p.rtt))
-		p.lock.RUnlock()
-	}
-	// 升序排列rtt
-	sort.Float64s(rtts)
-
-	median := rttMaxEstimate
-	// peer的个数超过qosTuningPeers,只取前qosTuningPeers个节点的中位数
-	if qosTuningPeers <= len(rtts) {
-		median = time.Duration(rtts[qosTuningPeers/2]) // Median of our tuning peers
-	} else if len(rtts) > 0 {
-		median = time.Duration(rtts[len(rtts)/2]) // Median of our connected peers (maintain even like this some baseline qos)
-	}
-	// Restrict the RTT into some QoS defaults, irrelevant of true RTT
-	// 中位数小于设置的最低值,修改为最低值
-	if median < rttMinEstimate {
-		median = rttMinEstimate
-	}
-	// 中位数超过最高值,设置为最高值
-	if median > rttMaxEstimate {
-		median = rttMaxEstimate
-	}
-	return median
-}
-
-// peerThroughputSort implements the Sort interface, and allows for
-// sorting a set of peers by their throughput
-// The sorted data is with the _highest_ throughput first
-// 实现了Sort接口
-type peerThroughputSort struct {
->>>>>>> 19a5b08f
 	p  []*peerConnection
 	tp []int
 }
@@ -698,13 +546,9 @@
 	return len(ps.p)
 }
 
-<<<<<<< HEAD
-func (ps *peerCapacitySort) Less(i, j int) bool {
-=======
 // 这里tp[i]>tp[j]才返回true
 // 说明是要进行根据tp的值降序排列
-func (ps *peerThroughputSort) Less(i, j int) bool {
->>>>>>> 19a5b08f
+func (ps *peerCapacitySort) Less(i, j int) bool {
 	return ps.tp[i] > ps.tp[j]
 }
 

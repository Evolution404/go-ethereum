--- conflicted
+++ resolved
@@ -47,20 +47,6 @@
 	MaxReceiptFetch = 256 // Amount of transaction receipts to allow fetching per request
 	MaxStateFetch   = 384 // Amount of node state values to allow fetching per request
 
-<<<<<<< HEAD
-=======
-	rttMinEstimate   = 2 * time.Second  // Minimum round-trip time to target for download requests
-	rttMaxEstimate   = 20 * time.Second // Maximum round-trip time to target for download requests
-	rttMinConfidence = 0.1              // Worse confidence factor in our estimated RTT value
-	ttlScaling       = 3                // Constant scaling factor for RTT -> TTL conversion
-	ttlLimit         = time.Minute      // Maximum TTL allowance to prevent reaching crazy timeouts
-
-	qosTuningPeers   = 5    // Number of peers to tune based on (best peers)
-	// 节点数目超过10,新增节点就不会再减少信心指数
-	qosConfidenceCap = 10   // Number of peers above which not to modify RTT confidence
-	qosTuningImpact  = 0.25 // Impact that a new tuning target has on the previous value
-
->>>>>>> 19a5b08f
 	maxQueuedHeaders            = 32 * 1024                         // [eth/62] Maximum number of headers to queue for import (DOS protection)
 	maxHeadersProcess           = 2048                              // Number of header download results to import at once into the chain
 	maxResultsProcess           = 2048                              // Number of content download results to import at once into the chain
@@ -100,19 +86,6 @@
 )
 
 type Downloader struct {
-<<<<<<< HEAD
-=======
-	// WARNING: The `rttEstimate` and `rttConfidence` fields are accessed atomically.
-	// On 32 bit platforms, only 64-bit aligned fields can be atomic. The struct is
-	// guaranteed to be so aligned, so take advantage of that. For more information,
-	// see https://golang.org/pkg/sync/atomic/#pkg-note-BUG.
-	// 往返时延
-	rttEstimate   uint64 // Round trip time to target for download requests
-	// 对上面rtt时间的信赖度,称为信心指数
-	// 在计算超时时间TTL时用到,信心指数越低超时时间就相对越长
-	rttConfidence uint64 // Confidence in the estimated RTT (unit: millionths to allow atomic ops)
-
->>>>>>> 19a5b08f
 	mode uint32         // Synchronisation mode defining the strategy used (per sync cycle), use d.getMode() to get the SyncMode
 	mux  *event.TypeMux // Event multiplexer to announce sync operation events
 
@@ -2060,93 +2033,4 @@
 	case <-cancel:
 		return errNoSyncActive
 	}
-<<<<<<< HEAD
-=======
-}
-
-// qosTuner is the quality of service tuning loop that occasionally gathers the
-// peer latency statistics and updates the estimated request round trip time.
-func (d *Downloader) qosTuner() {
-	for {
-		// Retrieve the current median RTT and integrate into the previoust target RTT
-		rtt := time.Duration((1-qosTuningImpact)*float64(atomic.LoadUint64(&d.rttEstimate)) + qosTuningImpact*float64(d.peers.medianRTT()))
-		atomic.StoreUint64(&d.rttEstimate, uint64(rtt))
-
-		// A new RTT cycle passed, increase our confidence in the estimated RTT
-		conf := atomic.LoadUint64(&d.rttConfidence)
-		conf = conf + (1000000-conf)/2
-		atomic.StoreUint64(&d.rttConfidence, conf)
-
-		// Log the new QoS values and sleep until the next RTT
-		log.Debug("Recalculated downloader QoS values", "rtt", rtt, "confidence", float64(conf)/1000000.0, "ttl", d.requestTTL())
-		select {
-		case <-d.quitCh:
-			return
-		case <-time.After(rtt):
-		}
-	}
-}
-
-// qosReduceConfidence is meant to be called when a new peer joins the downloader's
-// peer set, needing to reduce the confidence we have in out QoS estimates.
-// 减少信心指数,当新节点加入的时候调用该方法
-// 由于新节点的rtt是估计出来的,所以每当有新节点加入就降低信心指数
-// 节点数为1信心指数始终为1
-// 节点数大于等于10,信心指数不再降低
-func (d *Downloader) qosReduceConfidence() {
-	// If we have a single peer, confidence is always 1
-	peers := uint64(d.peers.Len())
-	if peers == 0 {
-		// Ensure peer connectivity races don't catch us off guard
-		return
-	}
-	if peers == 1 {
-		atomic.StoreUint64(&d.rttConfidence, 1000000)
-		return
-	}
-	// If we have a ton of peers, don't drop confidence)
-	if peers >= uint64(qosConfidenceCap) {
-		return
-	}
-	// Otherwise drop the confidence factor
-	// 重新计算信心指数
-	conf := atomic.LoadUint64(&d.rttConfidence) * (peers - 1) / peers
-	if float64(conf)/1000000 < rttMinConfidence {
-		conf = uint64(rttMinConfidence * 1000000)
-	}
-	atomic.StoreUint64(&d.rttConfidence, conf)
-
-	rtt := time.Duration(atomic.LoadUint64(&d.rttEstimate))
-	log.Debug("Relaxed downloader QoS values", "rtt", rtt, "confidence", float64(conf)/1000000.0, "ttl", d.requestTTL())
-}
-
-// requestRTT returns the current target round trip time for a download request
-// to complete in.
-//
-// Note, the returned RTT is .9 of the actually estimated RTT. The reason is that
-// the downloader tries to adapt queries to the RTT, so multiple RTT values can
-// be adapted to, but smaller ones are preferred (stabler download stream).
-func (d *Downloader) requestRTT() time.Duration {
-	return time.Duration(atomic.LoadUint64(&d.rttEstimate)) * 9 / 10
-}
-
-// requestTTL returns the current timeout allowance for a single download request
-// to finish under.
-// 计算超时时间TTL
-// 默认超时时间等于就是RTT的3倍(ttlScaling)
-// 除了直接是RTT的倍数外还除以信心指数,信心指数越低,TTL就越长
-func (d *Downloader) requestTTL() time.Duration {
-	var (
-		rtt  = time.Duration(atomic.LoadUint64(&d.rttEstimate))
-		conf = float64(atomic.LoadUint64(&d.rttConfidence)) / 1000000.0
-	)
-	// 默认乘一个ttlScaling
-	// 还除以信心指数,信息指数越低,超时时间就越长
-	ttl := time.Duration(ttlScaling) * time.Duration(float64(rtt)/conf)
-	// 超时时间最长不能超过ttlLimit
-	if ttl > ttlLimit {
-		ttl = ttlLimit
-	}
-	return ttl
->>>>>>> 19a5b08f
 }
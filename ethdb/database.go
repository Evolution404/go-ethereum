// Copyright 2014 The go-ethereum Authors
// This file is part of the go-ethereum library.
//
// The go-ethereum library is free software: you can redistribute it and/or modify
// it under the terms of the GNU Lesser General Public License as published by
// the Free Software Foundation, either version 3 of the License, or
// (at your option) any later version.
//
// The go-ethereum library is distributed in the hope that it will be useful,
// but WITHOUT ANY WARRANTY; without even the implied warranty of
// MERCHANTABILITY or FITNESS FOR A PARTICULAR PURPOSE. See the
// GNU Lesser General Public License for more details.
//
// You should have received a copy of the GNU Lesser General Public License
// along with the go-ethereum library. If not, see <http://www.gnu.org/licenses/>.

// Package ethdb defines the interfaces for an Ethereum data store.
// 定义了数据库需要使用的接口
// 只需要实现了这些接口就可以定义一种新的数据库
// 调用memorydb.New或者leveldb.New来创建一个数据库对象
package ethdb

import "io"

// KeyValueReader wraps the Has and Get method of a backing data store.
type KeyValueReader interface {
	// Has retrieves if a key is present in the key-value data store.
	Has(key []byte) (bool, error)

	// Get retrieves the given key if it's present in the key-value data store.
	Get(key []byte) ([]byte, error)
}

// KeyValueWriter wraps the Put method of a backing data store.
type KeyValueWriter interface {
	// Put inserts the given value into the key-value data store.
	Put(key []byte, value []byte) error

	// Delete removes the key from the key-value data store.
	Delete(key []byte) error
}

// Stater wraps the Stat method of a backing data store.
type Stater interface {
	// Stat returns a particular internal stat of the database.
	Stat(property string) (string, error)
}

// Compacter wraps the Compact method of a backing data store.
type Compacter interface {
	// Compact flattens the underlying data store for the given key range. In essence,
	// deleted and overwritten versions are discarded, and the data is rearranged to
	// reduce the cost of operations needed to access them.
	//
	// A nil start is treated as a key before all keys in the data store; a nil limit
	// is treated as a key after all keys in the data store. If both is nil then it
	// will compact entire data store.
	// start代表要压缩开始key,limit代表要压缩结束key
	// start=nil代表从第一个key开始压缩
	// limit=nil代表压缩到最后一个key
	Compact(start []byte, limit []byte) error
}

// KeyValueStore contains all the methods required to allow handling different
// key-value data stores backing the high level database.
// 包含操作键值数据库的所有方法
type KeyValueStore interface {
	KeyValueReader
	KeyValueWriter
	Batcher
	Iteratee
	Stater
	Compacter
	io.Closer
}

// AncientReader contains the methods required to read from immutable ancient data.
type AncientReader interface {
	// HasAncient returns an indicator whether the specified data exists in the
	// ancient store.
	// 判断冻结数据库中的kind表中是否有第number项数据
	HasAncient(kind string, number uint64) (bool, error)

	// Ancient retrieves an ancient binary blob from the append-only immutable files.
	// 查询冻结数据库中kind表的第number项数据
	Ancient(kind string, number uint64) ([]byte, error)

	// AncientRange retrieves multiple items in sequence, starting from the index 'start'.
	// It will return
	//  - at most 'count' items,
	//  - at least 1 item (even if exceeding the maxBytes), but will otherwise
	//   return as many items as fit into maxBytes.
<<<<<<< HEAD
	// 读取冻结数据库的kind表从start开始的count条数据
	// maxBytes会限制返回数据的最大占用空间，如果第一条数据就超过了maxBytes，这条数据不受限制，直接返回
	ReadAncients(kind string, start, count, maxBytes uint64) ([][]byte, error)
=======
	AncientRange(kind string, start, count, maxBytes uint64) ([][]byte, error)
>>>>>>> c52def7f

	// Ancients returns the ancient item numbers in the ancient store.
	// 获取冻结数据库的数据总条数
	Ancients() (uint64, error)

	// AncientSize returns the ancient size of the specified category.
	// 获取冻结数据库占用的空间大小
	AncientSize(kind string) (uint64, error)
}

// AncientBatchReader is the interface for 'batched' or 'atomic' reading.
type AncientBatchReader interface {
	AncientReader

	// ReadAncients runs the given read operation while ensuring that no writes take place
	// on the underlying freezer.
	ReadAncients(fn func(AncientReader) error) (err error)
}

// AncientWriter contains the methods required to write to immutable ancient data.
type AncientWriter interface {
	// ModifyAncients runs a write operation on the ancient store.
	// If the function returns an error, any changes to the underlying store are reverted.
	// The integer return value is the total size of the written data.
	// 用于向冻结数据库写入数据
	ModifyAncients(func(AncientWriteOp) error) (int64, error)

	// TruncateAncients discards all but the first n ancient data from the ancient store.
	// 保留冻结数据库的前n条数据，后面的数据被删除
	TruncateAncients(n uint64) error

	// Sync flushes all in-memory ancient store data to disk.
	// 执行过写入操作要进行同步
	Sync() error
}

// AncientWriteOp is given to the function argument of ModifyAncients.
// 作为ModifyAncients传入的回调函数的参数，由core/rawdb/freezer_batch.go文件中的freezerBatch对象实现
type AncientWriteOp interface {
	// Append adds an RLP-encoded item.
	Append(kind string, number uint64, item interface{}) error

	// AppendRaw adds an item without RLP-encoding it.
	AppendRaw(kind string, number uint64, item []byte) error
}

// Reader contains the methods required to read data from both key-value as well as
// immutable ancient data.
// Reader对键值数据库和旧数据都能读
type Reader interface {
	KeyValueReader
	AncientBatchReader
}

// Writer contains the methods required to write data to both key-value as well as
// immutable ancient data.
// Writer对键值数据库和旧数据都能写
type Writer interface {
	KeyValueWriter
	AncientWriter
}

// AncientStore contains all the methods required to allow handling different
// ancient data stores backing immutable chain data store.
// 旧数据的读写器
type AncientStore interface {
	AncientBatchReader
	AncientWriter
	io.Closer
}

// Database contains all the methods required by the high level database to not
// only access the key-value data store but also the chain freezer.
// Database实现了对键值数据库和旧数据的所有操作
type Database interface {
	Reader
	Writer
	Batcher
	Iteratee
	Stater
	Compacter
	io.Closer
}<|MERGE_RESOLUTION|>--- conflicted
+++ resolved
@@ -90,13 +90,7 @@
 	//  - at most 'count' items,
 	//  - at least 1 item (even if exceeding the maxBytes), but will otherwise
 	//   return as many items as fit into maxBytes.
-<<<<<<< HEAD
-	// 读取冻结数据库的kind表从start开始的count条数据
-	// maxBytes会限制返回数据的最大占用空间，如果第一条数据就超过了maxBytes，这条数据不受限制，直接返回
-	ReadAncients(kind string, start, count, maxBytes uint64) ([][]byte, error)
-=======
 	AncientRange(kind string, start, count, maxBytes uint64) ([][]byte, error)
->>>>>>> c52def7f
 
 	// Ancients returns the ancient item numbers in the ancient store.
 	// 获取冻结数据库的数据总条数

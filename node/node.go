--- conflicted
+++ resolved
@@ -50,46 +50,28 @@
 	config        *Config
 	accman        *accounts.Manager
 	log           log.Logger
-<<<<<<< HEAD
 	keyDir        string            // key store directory
 	keyDirTemp    bool              // If true, key directory will be removed by Stop
+	// 避免并发访问节点的专属文件夹,访问结束要调用dirLock.Release()释放锁
 	dirLock       fileutil.Releaser // prevents concurrent use of instance directory
 	stop          chan struct{}     // Channel to wait for termination notifications
 	server        *p2p.Server       // Currently running P2P networking layer
+	// Start和Close函数中使用,避免这两个函数并发执行
 	startStopLock sync.Mutex        // Start/Stop are protected by an additional lock
+	// 节点当前的状态,总共有三种
 	state         int               // Tracks state of node lifecycle
 
 	lock          sync.Mutex
+	// 所有通过RegisterLifecycle注册的服务
 	lifecycles    []Lifecycle // All registered backends, services, and auxiliary services that have a lifecycle
+	// rpcAPIs保存了当前节点能够提供的所有RPC调用
 	rpcAPIs       []rpc.API   // List of APIs currently provided by the node
+	// http协议的rpc通信服务
 	http          *httpServer //
+	// websocket协议的rpc通信服务
 	ws            *httpServer //
+	// 进程间rpc通信的服务
 	ipc           *ipcServer  // Stores information about the ipc http server
-=======
-	ephemKeystore string // if non-empty, the key directory that will be removed by Stop
-	// 避免并发访问节点的专属文件夹,访问结束要调用dirLock.Release()释放锁
-	dirLock fileutil.Releaser // prevents concurrent use of instance directory
-	stop    chan struct{}     // Channel to wait for termination notifications
-	server  *p2p.Server       // Currently running P2P networking layer
-	// Start和Close函数中使用,避免这两个函数并发执行
-	startStopLock sync.Mutex // Start/Stop are protected by an additional lock
-	// 节点当前的状态,总共有三种
-	// initializingState,runningState,closedState
-	state int // Tracks state of node lifecycle
-
-	lock sync.Mutex
-	// 所有通过RegisterLifecycle注册的服务
-	lifecycles []Lifecycle // All registered backends, services, and auxiliary services that have a lifecycle
-	// rpcAPIs保存了当前节点能够提供的所有RPC调用
-	rpcAPIs []rpc.API // List of APIs currently provided by the node
-	// http协议的rpc通信服务
-	http *httpServer //
-	// websocket协议的rpc通信服务
-	ws *httpServer //
-	// 进程间rpc通信的服务
-	ipc *ipcServer // Stores information about the ipc http server
-	// 进程内的RPC处理器
->>>>>>> 19a5b08f
 	inprocHandler *rpc.Server // In-process RPC request handler to process the API requests
 
 	// 保存节点打开的所有数据库
@@ -320,14 +302,9 @@
 		}
 		n.accman = nil
 	}
-<<<<<<< HEAD
+	// 删除临时私钥
 	if n.keyDirTemp {
 		if err := os.RemoveAll(n.keyDir); err != nil {
-=======
-	// 删除临时私钥
-	if n.ephemKeystore != "" {
-		if err := os.RemoveAll(n.ephemKeystore); err != nil {
->>>>>>> 19a5b08f
 			errs = append(errs, err)
 		}
 	}

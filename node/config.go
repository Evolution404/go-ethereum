--- conflicted
+++ resolved
@@ -480,22 +480,10 @@
 	return nodes
 }
 
-<<<<<<< HEAD
 // KeyDirConfig determines the settings for keydirectory
-func (c *Config) KeyDirConfig() (string, error) {
-=======
-// AccountConfig determines the settings for scrypt and keydirectory
 // 返回scryptN,scryptP,keydir,err
 // keydir代表keystore保存的目录
-func (c *Config) AccountConfig() (int, int, string, error) {
-	scryptN := keystore.StandardScryptN
-	scryptP := keystore.StandardScryptP
-	if c.UseLightweightKDF {
-		scryptN = keystore.LightScryptN
-		scryptP = keystore.LightScryptP
-	}
-
->>>>>>> 19a5b08f
+func (c *Config) KeyDirConfig() (string, error) {
 	var (
 		keydir string
 		err    error

// Copyright 2020 The go-ethereum Authors
// This file is part of the go-ethereum library.
//
// The go-ethereum library is free software: you can redistribute it and/or modify
// it under the terms of the GNU Lesser General Public License as published by
// the Free Software Foundation, either version 3 of the License, or
// (at your option) any later version.
//
// The go-ethereum library is distributed in the hope that it will be useful,
// but WITHOUT ANY WARRANTY; without even the implied warranty of
// MERCHANTABILITY or FITNESS FOR A PARTICULAR PURPOSE. See the
// GNU Lesser General Public License for more details.
//
// You should have received a copy of the GNU Lesser General Public License
// along with the go-ethereum library. If not, see <http://www.gnu.org/licenses/>.

package node

import (
	"compress/gzip"
	"context"
	"fmt"
	"io"
	"io/ioutil"
	"net"
	"net/http"
	"sort"
	"strings"
	"sync"
	"sync/atomic"

	"github.com/ethereum/go-ethereum/log"
	"github.com/ethereum/go-ethereum/rpc"
	"github.com/rs/cors"
)

// httpConfig is the JSON-RPC/HTTP configuration.
// 使用http协议的RPC的控制选项
type httpConfig struct {
	// 需要注册的服务名称
	Modules []string
	// 允许跨域来自哪些域名 http://xxx.xxx
	CorsAllowedOrigins []string
	// 抵抗dns重绑定攻击 允许哪些http的Host字段的域名 xxx.xx
	Vhosts []string
	// 以这个前缀的请求还被发送到这里处理
	prefix string // path prefix on which to mount http handler
}

// wsConfig is the JSON-RPC/Websocket configuration
// 使用websocket协议的RPC的控制选项
type wsConfig struct {
	Origins []string
	Modules []string
	prefix  string // path prefix on which to mount ws handler
}

// rpc的处理器,可以是http类型也可能是websocket类型
// rpc.Server保存注册的服务
// http.Handler封装了rpc.Server里的ServeHTTP方法,增加了一些额外功能
type rpcHandler struct {
	// http类型通过NewHTTPHandlerStack创建
	// websocket类型是server.WebsocketHandler
	http.Handler
	server *rpc.Server
}

// 这里有两种类型的rpc服务端,分别是httpServer,ipcServer
// httpServer使用http协议提供服务
// ipcServer使用unix进程通信提供服务

// httpServer对象用来处理http和websocket类型的RPC请求
// 使用的过程
// h:=newHTTPServer(log,timeouts)
// h.setListenAddr(host,port)
// h.enableRPC(apis,config)
// h.enableWS(apis,config)
// h.start()
// h.stop()
type httpServer struct {
	log      log.Logger
	timeouts rpc.HTTPTimeouts
	mux      http.ServeMux // registered handlers go here

	mu sync.Mutex
	// 最终向外暴露的http服务
	server *http.Server
	// 当服务器正在运行的时候是一个非nil的值
	listener net.Listener // non-nil when server is running

	// HTTP RPC handler things.

	// 以下两个字段在enableRPC中设置
	// http使用的配置信息,比如所有http请求都必须有哪个前缀
	httpConfig  httpConfig
	httpHandler atomic.Value // *rpcHandler

	// WebSocket handler things.
	// 以下两个字段在enableWS中设置
	// websocket使用的配置信息,比如所有websocket请求都必须有哪个前缀
	wsConfig  wsConfig
	wsHandler atomic.Value // *rpcHandler

	// These are set by setListenAddr.
	// 以下三个值在setListenAddr中设置
	// endpoint的格式是 host:port
	endpoint string
	host     string
	port     int

	// 保存了path->name映射
	// path是请求的路由,name是handler的名字
	handlerNames map[string]string
}

func newHTTPServer(log log.Logger, timeouts rpc.HTTPTimeouts) *httpServer {
	h := &httpServer{log: log, timeouts: timeouts, handlerNames: make(map[string]string)}

	h.httpHandler.Store((*rpcHandler)(nil))
	h.wsHandler.Store((*rpcHandler)(nil))
	return h
}

// setListenAddr configures the listening address of the server.
// The address can only be set while the server isn't running.
// 设置服务器监听的host和port,只能在服务器还没启动的时候调用
// 该函数修改endpoint,host,port三个字段
func (h *httpServer) setListenAddr(host string, port int) error {
	h.mu.Lock()
	defer h.mu.Unlock()

	// 服务器已经启动了,而且输入的值相对于运行中的值进行了修改,需要报错
	if h.listener != nil && (host != h.host || port != h.port) {
		return fmt.Errorf("HTTP server already running on %s", h.endpoint)
	}

	// 修改三个值
	h.host, h.port = host, port
	h.endpoint = fmt.Sprintf("%s:%d", host, port)
	return nil
}

// listenAddr returns the listening address of the server.
// 返回服务器的监听地址
func (h *httpServer) listenAddr() string {
	h.mu.Lock()
	defer h.mu.Unlock()

	// 服务器正在运行时使用listener的地址
	if h.listener != nil {
		return h.listener.Addr().String()
	}
	// 不在运行的时候使用endpoint
	return h.endpoint
}

// start starts the HTTP server if it is enabled and not already running.
// 启动监听http请求,如果已经启动过了就跳过
func (h *httpServer) start() error {
	h.mu.Lock()
	defer h.mu.Unlock()

	// 还没设置监听的地址,或者已经启动过了直接返回
	if h.endpoint == "" || h.listener != nil {
		return nil // already running or not configured
	}

	// Initialize the server.
	// 生成一个http.Server对象,请求Handler就是h
	// 也就是h.ServeHTTP()处理h.server接收到的请求
	h.server = &http.Server{Handler: h}
	// 如果httpServer对象设置了超时时间,也对htpp.Server对象设置超时时间
	if h.timeouts != (rpc.HTTPTimeouts{}) {
		// 如果有不合理的超时时间进行修正
		// 就是超时时间不能小于一秒
		CheckTimeouts(&h.timeouts)
		h.server.ReadTimeout = h.timeouts.ReadTimeout
		h.server.WriteTimeout = h.timeouts.WriteTimeout
		h.server.IdleTimeout = h.timeouts.IdleTimeout
	}

	// Start the server.
	// 启动监听tcp端口
	listener, err := net.Listen("tcp", h.endpoint)
	if err != nil {
		// If the server fails to start, we need to clear out the RPC and WS
		// configuration so they can be configured another time.
		h.disableRPC()
		h.disableWS()
		return err
	}
	h.listener = listener
	// 处理http请求
	go h.server.Serve(listener)

	// 启用了websocket,打印出来websocket监听地址
	if h.wsAllowed() {
		url := fmt.Sprintf("ws://%v", listener.Addr())
		if h.wsConfig.prefix != "" {
			url += h.wsConfig.prefix
		}
		h.log.Info("WebSocket enabled", "url", url)
	}
	// if server is websocket only, return after logging
	// 只启用了websocket可以返回了
	if !h.rpcAllowed() {
		return nil
	}
	// Log http endpoint.
	h.log.Info("HTTP server started",
		"endpoint", listener.Addr(),
		"prefix", h.httpConfig.prefix,
		"cors", strings.Join(h.httpConfig.CorsAllowedOrigins, ","),
		"vhosts", strings.Join(h.httpConfig.Vhosts, ","),
	)

	// Log all handlers mounted on server.
	// 打印所有服务的名称以及访问的路径
	var paths []string
	for path := range h.handlerNames {
		paths = append(paths, path)
	}
	sort.Strings(paths)
	logged := make(map[string]bool, len(paths))
	for _, path := range paths {
		name := h.handlerNames[path]
		if !logged[name] {
			log.Info(name+" enabled", "url", "http://"+listener.Addr().String()+path)
			logged[name] = true
		}
	}
	return nil
}

// 处理h.server启动后接收到的http请求
// 1. 判断是不是websocket,如果是使用wsHandler处理请求
// 2. 判断是不是使用RegisterHandler在node.mux中注册了路由,如果是使用注册的函数处理请求
// 3. 最后尝试使用httpHandler来处理请求
func (h *httpServer) ServeHTTP(w http.ResponseWriter, r *http.Request) {
	// check if ws request and serve if ws enabled
	// 如果这是一个websocket请求而且wsHandler不是nil
	// 使用wsHandler来处理这个请求
	ws := h.wsHandler.Load().(*rpcHandler)
	if ws != nil && isWebsocket(r) {
		// 是不是使用了这个wsHandler的前缀
		if checkPath(r, h.wsConfig.prefix) {
			ws.ServeHTTP(w, r)
		}
		return
	}
	// if http-rpc is enabled, try to serve request
	rpc := h.httpHandler.Load().(*rpcHandler)
	if rpc != nil {
		// First try to route in the mux.
		// Requests to a path below root are handled by the mux,
		// which has all the handlers registered via Node.RegisterHandler.
		// These are made available when RPC is enabled.
		// 首先使用mux进行路由
		muxHandler, pattern := h.mux.Handler(r)
		if pattern != "" {
			muxHandler.ServeHTTP(w, r)
			return
		}

		if checkPath(r, h.httpConfig.prefix) {
			rpc.ServeHTTP(w, r)
			return
		}
	}
	// 没有websocket也没有http,所以返回404
	w.WriteHeader(http.StatusNotFound)
}

// checkPath checks whether a given request URL matches a given path prefix.
// 判断请求r的路径是不是以path为前缀
// 如果path是空字符串,要求请求r必须是请求根路径
func checkPath(r *http.Request, path string) bool {
	// if no prefix has been specified, request URL must be on root
	// 空字符串必须是根路径
	if path == "" {
		return r.URL.Path == "/"
	}
	// otherwise, check to make sure prefix matches
	// 判断请求路径是不是以path为前缀
	return len(r.URL.Path) >= len(path) && r.URL.Path[:len(path)] == path
}

// validatePrefix checks if 'path' is a valid configuration value for the RPC prefix option.
func validatePrefix(what, path string) error {
	if path == "" {
		return nil
	}
	if path[0] != '/' {
		return fmt.Errorf(`%s RPC path prefix %q does not contain leading "/"`, what, path)
	}
	if strings.ContainsAny(path, "?#") {
		// This is just to avoid confusion. While these would match correctly (i.e. they'd
		// match if URL-escaped into path), it's not easy to understand for users when
		// setting that on the command line.
		return fmt.Errorf("%s RPC path prefix %q contains URL meta-characters", what, path)
	}
	return nil
}

// stop shuts down the HTTP server.
func (h *httpServer) stop() {
	h.mu.Lock()
	defer h.mu.Unlock()
	h.doStop()
}

// 完全关闭所有服务
func (h *httpServer) doStop() {
	if h.listener == nil {
		return // not running
	}

	// Shut down the server.
	// 清空httpHandler,wsHandler并对rpc.Server都调用Stop
	httpHandler := h.httpHandler.Load().(*rpcHandler)
	wsHandler := h.wsHandler.Load().(*rpcHandler)
	if httpHandler != nil {
		h.httpHandler.Store((*rpcHandler)(nil))
		httpHandler.server.Stop()
	}
	if wsHandler != nil {
		h.wsHandler.Store((*rpcHandler)(nil))
		wsHandler.server.Stop()
	}
	// 停止监听请求
	h.server.Shutdown(context.Background())
	h.listener.Close()
	h.log.Info("HTTP server stopped", "endpoint", h.listener.Addr())

	// Clear out everything to allow re-configuring it later.
	h.host, h.port, h.endpoint = "", 0, ""
	h.server, h.listener = nil, nil
}

// enableRPC turns on JSON-RPC over HTTP on the server.
// 启用http请求
// 设置h.httpConfig和h.httpHandler
func (h *httpServer) enableRPC(apis []rpc.API, config httpConfig) error {
	h.mu.Lock()
	defer h.mu.Unlock()

	if h.rpcAllowed() {
		return fmt.Errorf("JSON-RPC over HTTP is already enabled")
	}

	// Create RPC server and handler.
	srv := rpc.NewServer()
	if err := RegisterApis(apis, config.Modules, srv, false); err != nil {
		return err
	}
	h.httpConfig = config
	h.httpHandler.Store(&rpcHandler{
		// 输入srv作为原始http.Handler,增加了跨域,抗dns重绑定,gzip三个功能
		Handler: NewHTTPHandlerStack(srv, config.CorsAllowedOrigins, config.Vhosts),
		server:  srv,
	})
	return nil
}

// disableRPC stops the HTTP RPC handler. This is internal, the caller must hold h.mu.
// 设置httpHandler为nil
func (h *httpServer) disableRPC() bool {
	handler := h.httpHandler.Load().(*rpcHandler)
	if handler != nil {
		h.httpHandler.Store((*rpcHandler)(nil))
		handler.server.Stop()
	}
	return handler != nil
}

// enableWS turns on JSON-RPC over WebSocket on the server.
// 启用websocket请求
// 设置wsConfig和wsHandler
func (h *httpServer) enableWS(apis []rpc.API, config wsConfig) error {
	h.mu.Lock()
	defer h.mu.Unlock()

	if h.wsAllowed() {
		return fmt.Errorf("JSON-RPC over WebSocket is already enabled")
	}

	// Create RPC server and handler.
	srv := rpc.NewServer()
	if err := RegisterApis(apis, config.Modules, srv, false); err != nil {
		return err
	}
	h.wsConfig = config
	h.wsHandler.Store(&rpcHandler{
		Handler: srv.WebsocketHandler(config.Origins),
		server:  srv,
	})
	return nil
}

// stopWS disables JSON-RPC over WebSocket and also stops the server if it only serves WebSocket.
// 停止websocket
// 如果没有其他服务了就把rpc服务都停止
func (h *httpServer) stopWS() {
	h.mu.Lock()
	defer h.mu.Unlock()

	if h.disableWS() {
		if !h.rpcAllowed() {
			h.doStop()
		}
	}
}

// disableWS disables the WebSocket handler. This is internal, the caller must hold h.mu.
// 清空wsHandler,并调用wsHandler.server.Stop()
func (h *httpServer) disableWS() bool {
	ws := h.wsHandler.Load().(*rpcHandler)
	if ws != nil {
		h.wsHandler.Store((*rpcHandler)(nil))
		ws.server.Stop()
	}
	return ws != nil
}

// rpcAllowed returns true when JSON-RPC over HTTP is enabled.
// http请求是否被启用,httpHandler不为nil
func (h *httpServer) rpcAllowed() bool {
	return h.httpHandler.Load().(*rpcHandler) != nil
}

// wsAllowed returns true when JSON-RPC over WebSocket is enabled.
// websocket请求是否被启动,wsHandler不为nil
func (h *httpServer) wsAllowed() bool {
	return h.wsHandler.Load().(*rpcHandler) != nil
}

// isWebsocket checks the header of an http request for a websocket upgrade request.
// 判断请求r是不是websocket请求
// websocket请求头中包括两个字段
// Connection: Upgrade  代表这次http请求需要进行升级
// Upgrade: websocket   http请求升级后可以支持哪些协议
func isWebsocket(r *http.Request) bool {
	return strings.ToLower(r.Header.Get("Upgrade")) == "websocket" &&
		strings.Contains(strings.ToLower(r.Header.Get("Connection")), "upgrade")
}

// NewHTTPHandlerStack returns wrapped http-related handlers
// 将输入http.Handler对象封装成支持cors,gzip并能抵抗dns重绑定攻击的http.Handler对象
// cors代表允许跨域的域名 http://xxx.xx 这种格式的列表,支持*通配符
// vhosts代表允许请求头Host字段的域名 xxx.xx 格式,没有http://这一段头,支持*通配符
func NewHTTPHandlerStack(srv http.Handler, cors []string, vhosts []string) http.Handler {
	// Wrap the CORS-handler within a host-handler
	handler := newCorsHandler(srv, cors)
	handler = newVHostHandler(vhosts, handler)
	return newGzipHandler(handler)
}

// 将http.Handler封装成支持跨域的请求,allowedOrigins代表允许的列表
func newCorsHandler(srv http.Handler, allowedOrigins []string) http.Handler {
	// disable CORS support if user has not specified a custom CORS configuration
	if len(allowedOrigins) == 0 {
		return srv
	}
	c := cors.New(cors.Options{
		AllowedOrigins: allowedOrigins,
		AllowedMethods: []string{http.MethodPost, http.MethodGet},
		AllowedHeaders: []string{"*"},
		MaxAge:         600,
	})
	return c.Handler(srv)
}

// virtualHostHandler is a handler which validates the Host-header of incoming requests.
// Using virtual hosts can help prevent DNS rebinding attacks, where a 'random' domain name points to
// the service ip address (but without CORS headers). By verifying the targeted virtual host, we can
// ensure that it's a destination that the node operator has defined.
// 用于抵抗dns重绑定攻击,vhosts保存了http请求Host字段允许的域名
// 只有Host在vhosts列表中的域名才会被继续处理,vhosts中如果包括*(星号),表示所有域名都接收不抵抗dns重绑定
type virtualHostHandler struct {
	vhosts map[string]struct{}
	next   http.Handler
}

// 将输入的http.Handler封装成可以抵抗dns重绑定攻击的http.Handler
// 本质是校验http请求的Host字段是不是在输入的vhosts的列表中
func newVHostHandler(vhosts []string, next http.Handler) http.Handler {
	vhostMap := make(map[string]struct{})
	for _, allowedHost := range vhosts {
		vhostMap[strings.ToLower(allowedHost)] = struct{}{}
	}
	return &virtualHostHandler{vhostMap, next}
}

// ServeHTTP serves JSON-RPC requests over HTTP, implements http.Handler
// 校验来源的域名是不是在允许的列表中
func (h *virtualHostHandler) ServeHTTP(w http.ResponseWriter, r *http.Request) {
	// if r.Host is not set, we can continue serving since a browser would set the Host header
	// 如果浏览器发送的请求Host不会为空,所以为空一定不是浏览器发送的请求
	// 不用担心dns重绑定攻击,直接继续处理
	if r.Host == "" {
		h.next.ServeHTTP(w, r)
		return
	}
	// 去掉端口号
	host, _, err := net.SplitHostPort(r.Host)
	if err != nil {
		// Either invalid (too many colons) or no port specified
		host = r.Host
	}
	// 现在host可能是域名或者ip地址
	// 如果是ip地址直接处理,不用担心dns重绑定
	if ipAddr := net.ParseIP(host); ipAddr != nil {
		// It's an IP address, we can serve that
		h.next.ServeHTTP(w, r)
		return

	}
	// Not an IP address, but a hostname. Need to validate
	// 如果允许的域名保存了*,代表允许所有域名,直接处理
	if _, exist := h.vhosts["*"]; exist {
		h.next.ServeHTTP(w, r)
		return
	}
	// 如果域名在允许的列表,继续处理
	if _, exist := h.vhosts[host]; exist {
		h.next.ServeHTTP(w, r)
		return
	}
	http.Error(w, "invalid host specified", http.StatusForbidden)
}

var gzPool = sync.Pool{
	New: func() interface{} {
		w := gzip.NewWriter(ioutil.Discard)
		return w
	},
}

// 实现http.ResponseWriter接口
type gzipResponseWriter struct {
	io.Writer
	http.ResponseWriter
}

func (w *gzipResponseWriter) WriteHeader(status int) {
	w.Header().Del("Content-Length")
	w.ResponseWriter.WriteHeader(status)
}

// 由于io.Writer和http.ResponseWriter都实现了Write方法
// 所以这里重新实现Write方法,特别指明使用io.Writer中的Write方法
func (w *gzipResponseWriter) Write(b []byte) (int, error) {
	return w.Writer.Write(b)
}

// 将一个http.Handler对象转换成支持gzip的http.Handler
func newGzipHandler(next http.Handler) http.Handler {
	return http.HandlerFunc(func(w http.ResponseWriter, r *http.Request) {
		// 如果客户端不支持gzip,那么就直接调用next.ServeHTTP
		if !strings.Contains(r.Header.Get("Accept-Encoding"), "gzip") {
			next.ServeHTTP(w, r)
			return
		}

		// 到这里说明客户端支持gzip
		w.Header().Set("Content-Encoding", "gzip")

		gz := gzPool.Get().(*gzip.Writer)
		defer gzPool.Put(gz)

		// 将压缩后的结果写入到w中
		gz.Reset(w)
		defer gz.Close()

		next.ServeHTTP(&gzipResponseWriter{ResponseWriter: w, Writer: gz}, r)
	})
}

// 建立使用unix进程通信的链路
type ipcServer struct {
	log log.Logger
	// 这个endpoint应该是文件的路径
	endpoint string

	mu       sync.Mutex
	listener net.Listener
	srv      *rpc.Server
}

// 创建ipcServer对象
func newIPCServer(log log.Logger, endpoint string) *ipcServer {
	return &ipcServer{log: log, endpoint: endpoint}
}

// Start starts the httpServer's http.Server
// 启动ipc类型的RPC服务
// 本质是调用rpc.StartIPCEndpoint构造ipcServer.listener和ipcServer.src
func (is *ipcServer) start(apis []rpc.API) error {
	is.mu.Lock()
	defer is.mu.Unlock()

	if is.listener != nil {
		return nil // already running
	}
	listener, srv, err := rpc.StartIPCEndpoint(is.endpoint, apis)
	if err != nil {
		is.log.Warn("IPC opening failed", "url", is.endpoint, "error", err)
		return err
	}
	is.log.Info("IPC endpoint opened", "url", is.endpoint)
	is.listener, is.srv = listener, srv
	return nil
}

// 停止ipcServer,包括两步
// ipcServer.listener.Close()
// ipcServer.srv.Stop()
func (is *ipcServer) stop() error {
	is.mu.Lock()
	defer is.mu.Unlock()

	if is.listener == nil {
		return nil // not running
	}
	err := is.listener.Close()
	is.srv.Stop()
	is.listener, is.srv = nil, nil
	is.log.Info("IPC endpoint closed", "url", is.endpoint)
	return err
}

// RegisterApis checks the given modules' availability, generates an allowlist based on the allowed modules,
// and then registers all of the APIs exposed by the services.
<<<<<<< HEAD
func RegisterApis(apis []rpc.API, modules []string, srv *rpc.Server, exposeAll bool) error {
=======
// apis包括了所有支持的服务,modules是允许注册的服务
// 在srv上注册所有modules和apis都有的服务
// exposeAll用来控制是不是要直接注册所有apis中的服务
func RegisterApisFromWhitelist(apis []rpc.API, modules []string, srv *rpc.Server, exposeAll bool) error {
	// 检查modules中是不是有apis里面不支持的
>>>>>>> 19a5b08f
	if bad, available := checkModuleAvailability(modules, apis); len(bad) > 0 {
		log.Error("Unavailable modules in HTTP API list", "unavailable", bad, "available", available)
	}
	// Generate the allow list based on the allowed modules
	allowList := make(map[string]bool)
	for _, module := range modules {
		allowList[module] = true
	}
	// Register all the APIs exposed by the services
	// 接下来注册所有在modules里的服务
	for _, api := range apis {
		if exposeAll || allowList[api.Namespace] || (len(allowList) == 0 && api.Public) {
			if err := srv.RegisterName(api.Namespace, api.Service); err != nil {
				return err
			}
		}
	}
	return nil
}<|MERGE_RESOLUTION|>--- conflicted
+++ resolved
@@ -631,15 +631,11 @@
 
 // RegisterApis checks the given modules' availability, generates an allowlist based on the allowed modules,
 // and then registers all of the APIs exposed by the services.
-<<<<<<< HEAD
-func RegisterApis(apis []rpc.API, modules []string, srv *rpc.Server, exposeAll bool) error {
-=======
 // apis包括了所有支持的服务,modules是允许注册的服务
 // 在srv上注册所有modules和apis都有的服务
 // exposeAll用来控制是不是要直接注册所有apis中的服务
-func RegisterApisFromWhitelist(apis []rpc.API, modules []string, srv *rpc.Server, exposeAll bool) error {
+func RegisterApis(apis []rpc.API, modules []string, srv *rpc.Server, exposeAll bool) error {
 	// 检查modules中是不是有apis里面不支持的
->>>>>>> 19a5b08f
 	if bad, available := checkModuleAvailability(modules, apis); len(bad) > 0 {
 		log.Error("Unavailable modules in HTTP API list", "unavailable", bad, "available", available)
 	}

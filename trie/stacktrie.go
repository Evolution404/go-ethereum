--- conflicted
+++ resolved
@@ -55,21 +55,11 @@
 // into, it will hash it and free up the memory it uses.
 // key按照顺序插入的类型
 type StackTrie struct {
-<<<<<<< HEAD
-	// 分别有emptyNode,branchNode,extNode,leafNode,hashedNode五种类型
-	nodeType  uint8                // node type (as in branch, ext, leaf)
-	val       []byte               // value contained by this node if it's a leaf
-	key       []byte               // key chunk covered by this (full|ext) node
-	keyOffset int                  // offset of the key chunk inside a full key
-	children  [16]*StackTrie       // list of children (for fullnodes and exts)
-	db        ethdb.KeyValueWriter // Pointer to the commit db, can be nil
-=======
 	nodeType uint8                // node type (as in branch, ext, leaf)
 	val      []byte               // value contained by this node if it's a leaf
 	key      []byte               // key chunk covered by this (leaf|ext) node
 	children [16]*StackTrie       // list of children (for branch and exts)
 	db       ethdb.KeyValueWriter // Pointer to the commit db, can be nil
->>>>>>> 86fe359a
 }
 
 // NewStackTrie allocates and initializes an empty trie.
@@ -184,13 +174,7 @@
 	}
 }
 
-<<<<<<< HEAD
-// 新建一个leafNode
-// ko代表keyOffset,表示输入key的开始位置
-func newLeaf(ko int, key, val []byte, db ethdb.KeyValueWriter) *StackTrie {
-=======
 func newLeaf(key, val []byte, db ethdb.KeyValueWriter) *StackTrie {
->>>>>>> 86fe359a
 	st := stackTrieFromPool(db)
 	st.nodeType = leafNode
 	st.key = append(st.key, key...)
@@ -198,13 +182,7 @@
 	return st
 }
 
-<<<<<<< HEAD
-// 指定ko,key和child新建一个extNode
-// 新建的extNode的key就是输入key从ko开始截取的后半部分
-func newExt(ko int, key []byte, child *StackTrie, db ethdb.KeyValueWriter) *StackTrie {
-=======
 func newExt(key []byte, child *StackTrie, db ethdb.KeyValueWriter) *StackTrie {
->>>>>>> 86fe359a
 	st := stackTrieFromPool(db)
 	st.nodeType = extNode
 	st.key = append(st.key, key...)
@@ -290,27 +268,6 @@
 		} else {
 			st.children[idx].insert(key[1:], value)
 		}
-<<<<<<< HEAD
-		st.children[idx].insert(key, value)
-	// 假设当前extNode保存的key是abcd
-	// 当前节点扩展节点st连接分支节点child
-	// 1. 完全不匹配,例如exxx
-	//    生成新的扩展节点bcd连接原来的child
-	//    st改造为分支节点,连接扩展节点bcd和叶子节点xxx
-	// 2. 有两个或以上字符不匹配,例如axxx,abxxx,以下以axxx为例
-	//    生成新的扩展节点cd连接child
-	//    生成叶子节点xx
-	//    生成分支节点连接cd和xxx
-	//    st保持扩展节点,key修改为a,连接新增分支节点
-	// 3. 仅有末尾一个字符不匹配,例如abcxxx
-	//    生成叶子节点xx
-	//    生成分支节点连接child和xx
-	//    st保持扩展节点,key修改为abc,连接新增分支节点
-	// 4. 完全匹配abcdxxx
-	//    这个扩展节点不做操作,直接向children[0]保存的分支节点插入
-	// 2和3主要的区别在于3少生成一次扩展节点
-=======
->>>>>>> 86fe359a
 	case extNode: /* Ext */
 		// Compare both key chunks and see where they differ
 		diffidx := st.getDiffIndex(key)
@@ -366,12 +323,7 @@
 			p = st.children[0]
 		}
 		// Create a leaf for the inserted part
-<<<<<<< HEAD
-		// o用来保存插入的节点
-		o := newLeaf(st.keyOffset+diffidx+1, key, value, st.db)
-=======
 		o := newLeaf(key[diffidx+1:], value, st.db)
->>>>>>> 86fe359a
 
 		// Insert both child leaves where they belong:
 		// 获得应该在分支节点children中的位置

// Copyright 2019 The go-ethereum Authors
// This file is part of the go-ethereum library.
//
// The go-ethereum library is free software: you can redistribute it and/or modify
// it under the terms of the GNU Lesser General Public License as published by
// the Free Software Foundation, either version 3 of the License, or
// (at your option) any later version.
//
// The go-ethereum library is distributed in the hope that it will be useful,
// but WITHOUT ANY WARRANTY; without even the implied warranty of
// MERCHANTABILITY or FITNESS FOR A PARTICULAR PURPOSE. See the
// GNU Lesser General Public License for more details.
//
// You should have received a copy of the GNU Lesser General Public License
// along with the go-ethereum library. If not, see <http://www.gnu.org/licenses/>.

package trie

import (
	"errors"
	"fmt"
	"sync"

	"github.com/ethereum/go-ethereum/common"
	"github.com/ethereum/go-ethereum/crypto"
	"golang.org/x/crypto/sha3"
)

// leafChanSize is the size of the leafCh. It's a pretty arbitrary number, to allow
// some parallelism but not incur too much memory overhead.
// 在Trie.Commit中使用 trie.go文件中
// 控制创建的leafCh管道的缓冲区的大小
const leafChanSize = 200

// leaf represents a trie leaf value
// 代表梅克尔树的叶子节点
type leaf struct {
	size int         // size of the rlp data (estimate)
	hash common.Hash // hash of rlp data
	node node        // the node to commit
}

// committer is a type used for the trie Commit operation. A committer has some
// internal preallocated temp space, and also a callback that is invoked when
// leaves are committed. The leafs are passed through the `leafCh`,  to allow
// some level of parallelism.
// By 'some level' of parallelism, it's still the case that all leaves will be
// processed sequentially - onleaf will never be called in parallel or out of order.
// committer内部有预分配的空间tmp
// onleaf将在处理完叶子节点后调用
type committer struct {
	tmp sliceBuffer
	sha crypto.KeccakState

	onleaf LeafCallback
	leafCh chan *leaf
}

// committers live in a global sync.Pool
var committerPool = sync.Pool{
	New: func() interface{} {
		return &committer{
			tmp: make(sliceBuffer, 0, 550), // cap is as large as a full fullNode.
			sha: sha3.NewLegacyKeccak256().(crypto.KeccakState),
		}
	},
}

// newCommitter creates a new committer or picks one from the pool.
func newCommitter() *committer {
	return committerPool.Get().(*committer)
}

func returnCommitterToPool(h *committer) {
	h.onleaf = nil
	h.leafCh = nil
	committerPool.Put(h)
}

<<<<<<< HEAD
// Commit collapses a node down into a hash node and inserts it into the database
func (c *committer) Commit(n node, db *Database) (hashNode, int, error) {
=======
// commit collapses a node down into a hash node and inserts it into the database
// 向db中提交node,返回node压缩后的hashNode
// 输入的n是缓存树的树根
func (c *committer) Commit(n node, db *Database) (hashNode, error) {
>>>>>>> 19a5b08f
	if db == nil {
		return nil, 0, errors.New("no db provided")
	}
<<<<<<< HEAD
	h, committed, err := c.commit(n, db)
=======
	// 由于输入的n是缓存树的树根,这里返回的h一定是一个hashNode
	// 因为树根被强制计算了哈希,所以一定有缓存的哈希
	h, err := c.commit(n, db)
>>>>>>> 19a5b08f
	if err != nil {
		return nil, 0, err
	}
	return h.(hashNode), committed, nil
}

// commit collapses a node down into a hash node and inserts it into the database
func (c *committer) commit(n node, db *Database) (node, int, error) {
	// if this path is clean, use available cached data
	hash, dirty := n.cache()
	// 有缓存的哈希,还没被修改过,那么直接返回就得了
	if hash != nil && !dirty {
		return hash, 0, nil
	}
	// Commit children, then parent, and remove remove the dirty flag.
	// 输入的node只要是shortNode或者fullNode就会调用store在其中发送到leafCh中
	// 但是commitLoop中会判断接收的node是不是内嵌了valueNode,只有valueNode才会调用回调
	switch cn := n.(type) {
	case *shortNode:
		// Commit child
		collapsed := cn.copy()

<<<<<<< HEAD
		// If the child is fullNode, recursively commit,
		// otherwise it can only be hashNode or valueNode.
		var childCommitted int
=======
		// If the child is fullnode, recursively commit.
		// Otherwise it can only be hashNode or valueNode.
		// 处理子节点,hashNode,valueNode不需要特殊处理
		// 子节点是fullNode进行递归的commit
>>>>>>> 19a5b08f
		if _, ok := cn.Val.(*fullNode); ok {
			childV, committed, err := c.commit(cn.Val, db)
			if err != nil {
				return nil, 0, err
			}
			collapsed.Val, childCommitted = childV, committed
		}
		// The key needs to be copied, since we're delivering it to database
		collapsed.Key = hexToCompact(cn.Key)
		hashedNode := c.store(collapsed, db)
		// 可能保存成了hashNode,也可能由于rlp编码长度不足32没变成hashNode
		if hn, ok := hashedNode.(hashNode); ok {
			return hn, childCommitted + 1, nil
		}
		return collapsed, childCommitted, nil
	case *fullNode:
		hashedKids, childCommitted, err := c.commitChildren(cn, db)
		if err != nil {
			return nil, 0, err
		}
		collapsed := cn.copy()
		collapsed.Children = hashedKids

		hashedNode := c.store(collapsed, db)
		if hn, ok := hashedNode.(hashNode); ok {
			return hn, childCommitted + 1, nil
		}
		return collapsed, childCommitted, nil
	case hashNode:
		return cn, 0, nil
	default:
		// nil, valuenode shouldn't be committed
		panic(fmt.Sprintf("%T: invalid node: %v", n, n))
	}
}

// commitChildren commits the children of the given fullnode
<<<<<<< HEAD
func (c *committer) commitChildren(n *fullNode, db *Database) ([17]node, int, error) {
	var (
		committed int
		children  [17]node
	)
=======
// 输入fullNode,对所有子节点进行提交
// 返回的node前16项都是hashNode,第17项可能valueNode
func (c *committer) commitChildren(n *fullNode, db *Database) ([17]node, error) {
	var children [17]node
>>>>>>> 19a5b08f
	for i := 0; i < 16; i++ {
		child := n.Children[i]
		if child == nil {
			continue
		}
		// If it's the hashed child, save the hash value directly.
		// Note: it's impossible that the child in range [0, 15]
<<<<<<< HEAD
		// is a valueNode.
=======
		// is a valuenode.
		// 如果是hashNode的话,进行类型转换
>>>>>>> 19a5b08f
		if hn, ok := child.(hashNode); ok {
			children[i] = hn
			continue
		}
		// Commit the child recursively and store the "hashed" value.
		// Note the returned node can be some embedded nodes, so it's
		// possible the type is not hashNode.
		hashed, childCommitted, err := c.commit(child, db)
		if err != nil {
			return children, 0, err
		}
		children[i] = hashed
		committed += childCommitted
	}
	// For the 17th child, it's possible the type is valuenode.
	if n.Children[16] != nil {
		children[16] = n.Children[16]
	}
	return children, committed, nil
}

// store hashes the node n and if we have a storage layer specified, it writes
// the key/value pair to it and tracks any node->child references as well as any
// node->external trie references.
// 输入的n如果cache是nil直接返回n,不会操作leafCh或者db
// 输入的n有cache的话返回缓存的hash
// 在有leafCh的情况下向leafCh发送输入的node
// 如果没有leafCh但是db不是nil的话调用db.insert
func (c *committer) store(n node, db *Database) node {
	// Larger nodes are replaced by their hash and stored in the database.
	var (
		hash, _ = n.cache()
		size    int
	)
	if hash == nil {
		// This was not generated - must be a small node stored in the parent.
		// In theory, we should apply the leafCall here if it's not nil(embedded
		// node usually contains value). But small value(less than 32bytes) is
		// not our target.
		return n
	} else {
		// We have the hash already, estimate the RLP encoding-size of the node.
		// The size is used for mem tracking, does not need to be exact
		size = estimateSize(n)
	}
	// If we're using channel-based leaf-reporting, send to channel.
	// The leaf channel will be active only when there an active leaf-callback
	// 每保存一个叶子就向leafCh发送一个leaf对象
	if c.leafCh != nil {
		c.leafCh <- &leaf{
			size: size,
			hash: common.BytesToHash(hash),
			node: n,
		}
	} else if db != nil {
		// No leaf-callback used, but there's still a database. Do serial
		// insertion
		db.lock.Lock()
		db.insert(common.BytesToHash(hash), size, n)
		db.lock.Unlock()
	}
	return hash
}

// commitLoop does the actual insert + leaf callback for nodes.
// 从c.leafCh不断接收叶子节点
func (c *committer) commitLoop(db *Database) {
	// 当管道被关闭的时候for停止
	for item := range c.leafCh {
		var (
			hash = item.hash
			size = item.size
			n    = item.node
		)
		// We are pooling the trie nodes into an intermediate memory cache
		db.lock.Lock()
		db.insert(hash, size, n)
		db.lock.Unlock()

		// 只有内嵌了valueNode的才能调用回调函数
		if c.onleaf != nil {
			switch n := n.(type) {
			case *shortNode:
				if child, ok := n.Val.(valueNode); ok {
					c.onleaf(nil, nil, child, hash)
				}
			case *fullNode:
				// For children in range [0, 15], it's impossible
				// to contain valueNode. Only check the 17th child.
				if n.Children[16] != nil {
					c.onleaf(nil, nil, n.Children[16].(valueNode), hash)
				}
			}
		}
	}
}

// 输入原始数据data,计算data的哈希值,然后返回hashNode
func (c *committer) makeHashNode(data []byte) hashNode {
	n := make(hashNode, c.sha.Size())
	c.sha.Reset()
	c.sha.Write(data)
	c.sha.Read(n)
	return n
}

// estimateSize estimates the size of an rlp-encoded node, without actually
// rlp-encoding it (zero allocs). This method has been experimentally tried, and with a trie
// with 1000 leafs, the only errors above 1% are on small shortnodes, where this
// method overestimates by 2 or 3 bytes (e.g. 37 instead of 35)
// 估算一棵树进行rlp编码后的大小
func estimateSize(n node) int {
	// 估算过程中把rlp编码的前缀长度都当成3
	// 也就是说预计各个元素的长度都大于55
	switch n := n.(type) {
	case *shortNode:
		// A short node contains a compacted key, and a value.
		// 加三是rlp编码的前缀
		return 3 + len(n.Key) + estimateSize(n.Val)
	case *fullNode:
		// A full node contains up to 16 hashes (some nils), and a key
		s := 3
		for i := 0; i < 16; i++ {
			if child := n.Children[i]; child != nil {
				s += estimateSize(child)
			} else {
				s++
			}
		}
		return s
	case valueNode:
		return 1 + len(n)
	case hashNode:
		return 1 + len(n)
	default:
		panic(fmt.Sprintf("node type %T", n))
	}
}<|MERGE_RESOLUTION|>--- conflicted
+++ resolved
@@ -77,25 +77,16 @@
 	committerPool.Put(h)
 }
 
-<<<<<<< HEAD
 // Commit collapses a node down into a hash node and inserts it into the database
-func (c *committer) Commit(n node, db *Database) (hashNode, int, error) {
-=======
-// commit collapses a node down into a hash node and inserts it into the database
 // 向db中提交node,返回node压缩后的hashNode
 // 输入的n是缓存树的树根
-func (c *committer) Commit(n node, db *Database) (hashNode, error) {
->>>>>>> 19a5b08f
+func (c *committer) Commit(n node, db *Database) (hashNode, int, error) {
 	if db == nil {
 		return nil, 0, errors.New("no db provided")
 	}
-<<<<<<< HEAD
-	h, committed, err := c.commit(n, db)
-=======
 	// 由于输入的n是缓存树的树根,这里返回的h一定是一个hashNode
 	// 因为树根被强制计算了哈希,所以一定有缓存的哈希
-	h, err := c.commit(n, db)
->>>>>>> 19a5b08f
+	h, committed, err := c.commit(n, db)
 	if err != nil {
 		return nil, 0, err
 	}
@@ -118,16 +109,11 @@
 		// Commit child
 		collapsed := cn.copy()
 
-<<<<<<< HEAD
 		// If the child is fullNode, recursively commit,
 		// otherwise it can only be hashNode or valueNode.
-		var childCommitted int
-=======
-		// If the child is fullnode, recursively commit.
-		// Otherwise it can only be hashNode or valueNode.
 		// 处理子节点,hashNode,valueNode不需要特殊处理
 		// 子节点是fullNode进行递归的commit
->>>>>>> 19a5b08f
+		var childCommitted int
 		if _, ok := cn.Val.(*fullNode); ok {
 			childV, committed, err := c.commit(cn.Val, db)
 			if err != nil {
@@ -165,18 +151,13 @@
 }
 
 // commitChildren commits the children of the given fullnode
-<<<<<<< HEAD
+// 输入fullNode,对所有子节点进行提交
+// 返回的node前16项都是hashNode,第17项可能valueNode
 func (c *committer) commitChildren(n *fullNode, db *Database) ([17]node, int, error) {
 	var (
 		committed int
 		children  [17]node
 	)
-=======
-// 输入fullNode,对所有子节点进行提交
-// 返回的node前16项都是hashNode,第17项可能valueNode
-func (c *committer) commitChildren(n *fullNode, db *Database) ([17]node, error) {
-	var children [17]node
->>>>>>> 19a5b08f
 	for i := 0; i < 16; i++ {
 		child := n.Children[i]
 		if child == nil {
@@ -184,12 +165,8 @@
 		}
 		// If it's the hashed child, save the hash value directly.
 		// Note: it's impossible that the child in range [0, 15]
-<<<<<<< HEAD
 		// is a valueNode.
-=======
-		// is a valuenode.
 		// 如果是hashNode的话,进行类型转换
->>>>>>> 19a5b08f
 		if hn, ok := child.(hashNode); ok {
 			children[i] = hn
 			continue

// Copyright 2015 The go-ethereum Authors
// This file is part of the go-ethereum library.
//
// The go-ethereum library is free software: you can redistribute it and/or modify
// it under the terms of the GNU Lesser General Public License as published by
// the Free Software Foundation, either version 3 of the License, or
// (at your option) any later version.
//
// The go-ethereum library is distributed in the hope that it will be useful,
// but WITHOUT ANY WARRANTY; without even the implied warranty of
// MERCHANTABILITY or FITNESS FOR A PARTICULAR PURPOSE. See the
// GNU Lesser General Public License for more details.
//
// You should have received a copy of the GNU Lesser General Public License
// along with the go-ethereum library. If not, see <http://www.gnu.org/licenses/>.

package trie

import (
	"bytes"
	"errors"
	"fmt"

	"github.com/ethereum/go-ethereum/common"
	"github.com/ethereum/go-ethereum/ethdb"
	"github.com/ethereum/go-ethereum/ethdb/memorydb"
	"github.com/ethereum/go-ethereum/log"
	"github.com/ethereum/go-ethereum/rlp"
)

// Prove constructs a merkle proof for key. The result contains all encoded nodes
// on the path to the value at key. The value itself is also included in the last
// node and can be retrieved by verifying the proof.
//
// If the trie does not contain a value for key, the returned proof contains all
// nodes of the longest existing prefix of the key (at least the root node), ending
// with the node that proves the absence of the key.
// 计算给定key的梅克尔证明,将每一层的计算结果写入proofDb
// 写入的结果就是路径上的每一个节点对应的 hash->rlp 映射
// fromLevel代表从树的哪一层开始计算
func (t *Trie) Prove(key []byte, fromLevel uint, proofDb ethdb.KeyValueWriter) error {
	// Collect all nodes on the path to key.
	key = keybytesToHex(key)
	// 保存key路径的所有节点,里面只有shortNode和fullNode两种类型
	var nodes []node
	tn := t.root
	// 循环过程中每向下一层key就去掉一层的路径,key逐渐变短
	// 每向下一层node就添加这一层的节点
	for len(key) > 0 && tn != nil {
		// 每次循环更新tn为下一层节点,并缩短key
		switch n := tn.(type) {
		case *shortNode:
			if len(key) < len(n.Key) || !bytes.Equal(n.Key, key[:len(n.Key)]) {
				// The trie doesn't contain the key.
				tn = nil
			} else {
				tn = n.Val
				key = key[len(n.Key):]
			}
			nodes = append(nodes, n)
		case *fullNode:
			tn = n.Children[key[0]]
			key = key[1:]
			nodes = append(nodes, n)
		case hashNode:
			var err error
			tn, err = t.resolveHash(n, nil)
			if err != nil {
				log.Error(fmt.Sprintf("Unhandled trie error: %v", err))
				return err
			}
		default:
			panic(fmt.Sprintf("%T: invalid node: %v", tn, tn))
		}
	}
	hasher := newHasher(false)
	defer returnHasherToPool(hasher)

	for i, n := range nodes {
		// 一直找到对应的层
		if fromLevel > 0 {
			fromLevel--
			continue
		}
		var hn node
		// 计算路径上每一层的哈希
		// 放入到proofDb中
		n, hn = hasher.proofHash(n)
		if hash, ok := hn.(hashNode); ok || i == 0 {
			// If the node's database encoding is a hash (or is the
			// root node), it becomes a proof element.
			enc, _ := rlp.EncodeToBytes(n)
			if !ok {
				hash = hasher.hashData(enc)
			}
			proofDb.Put(hash, enc)
		}
	}
	return nil
}

// Prove constructs a merkle proof for key. The result contains all encoded nodes
// on the path to the value at key. The value itself is also included in the last
// node and can be retrieved by verifying the proof.
//
// If the trie does not contain a value for key, the returned proof contains all
// nodes of the longest existing prefix of the key (at least the root node), ending
// with the node that proves the absence of the key.
func (t *SecureTrie) Prove(key []byte, fromLevel uint, proofDb ethdb.KeyValueWriter) error {
	return t.trie.Prove(key, fromLevel, proofDb)
}

// VerifyProof checks merkle proofs. The given proof must contain the value for
// key in a trie with the given root hash. VerifyProof returns an error if the
// proof contains invalid trie nodes or the wrong value.
// rootHash表示要验证的树的根,key为要验证的路径
// 如果返回的err为nil说明验证通过,此时返回的value代表key对应的值
func VerifyProof(rootHash common.Hash, key []byte, proofDb ethdb.KeyValueReader) (value []byte, err error) {
	key = keybytesToHex(key)
	wantHash := rootHash
	for i := 0; ; i++ {
		// 读取rlp编码到buf中
		buf, _ := proofDb.Get(wantHash[:])
		if buf == nil {
			return nil, fmt.Errorf("proof node %d (hash %064x) missing", i, wantHash)
		}
		// 从buf中解码出节点对象
		n, err := decodeNode(wantHash[:], buf)
		if err != nil {
			return nil, fmt.Errorf("bad proof node %d: %v", i, err)
		}
		keyrest, cld := get(n, key, true)
		switch cld := cld.(type) {
		case nil:
			// The trie doesn't contain the key.
			return nil, nil
		// 读到hashNode下一轮从数据库中读原始rlp编码
		case hashNode:
			key = keyrest
			copy(wantHash[:], cld)
		case valueNode:
			return cld, nil
		}
	}
}

// proofToPath converts a merkle proof to trie node path. The main purpose of
// this function is recovering a node path from the merkle proof stream. All
// necessary nodes will be resolved and leave the remaining as hashnode.
//
// The given edge proof is allowed to be an existent or non-existent proof.
// 根据输入的rootHash,key,proofDb恢复出来这一条节点链接起来的路径,路径上的hashNode都被解析为原来的对象
// 返回的node就是被恢复出来的整条路径,如果key能搜索到valueNode第二个返回值就是这个valueNode
func proofToPath(rootHash common.Hash, root node, key []byte, proofDb ethdb.KeyValueReader, allowNonExistent bool) (node, []byte, error) {
	// resolveNode retrieves and resolves trie node from merkle proof stream
	// resolveNode用来输入hash,从proofDb中恢复haxh对应的节点对象
	resolveNode := func(hash common.Hash) (node, error) {
		buf, _ := proofDb.Get(hash[:])
		if buf == nil {
			return nil, fmt.Errorf("proof node (hash %064x) missing", hash)
		}
		n, err := decodeNode(hash[:], buf)
		if err != nil {
			return nil, fmt.Errorf("bad proof node %v", err)
		}
		return n, err
	}
	// If the root node is empty, resolve it first.
	// Root node must be included in the proof.
	if root == nil {
		n, err := resolveNode(rootHash)
		if err != nil {
			return nil, nil, err
		}
		root = n
	}
	var (
		err           error
		child, parent node
		keyrest       []byte
		valnode       []byte
	)
	// 将key转换为hex格式
	// 逐层向下解析对象
	// 遇到hashNode的时候才需要特殊处理
	// 首先解析读到的hashNode然后让父节点串联起来这个解析出来的节点
	key, parent = keybytesToHex(key), root
	for {
		keyrest, child = get(parent, key, false)
		switch cld := child.(type) {
		case nil:
			// The trie doesn't contain the key. It's possible
			// the proof is a non-existing proof, but at least
			// we can prove all resolved nodes are correct, it's
			// enough for us to prove range.
			if allowNonExistent {
				return root, nil, nil
			}
			return nil, nil, errors.New("the node is not contained in trie")
		// shortNode,fullNode直接continue进入下一层
		case *shortNode:
			key, parent = keyrest, child // Already resolved
			continue
		case *fullNode:
			key, parent = keyrest, child // Already resolved
			continue
		case hashNode:
			child, err = resolveNode(common.BytesToHash(cld))
			if err != nil {
				return nil, nil, err
			}
		// 读到valueNode就到底了,下面结束读取
		case valueNode:
			valnode = cld
		}
		// Link the parent and child.
		switch pnode := parent.(type) {
		case *shortNode:
			pnode.Val = child
		case *fullNode:
			pnode.Children[key[0]] = child
		default:
			panic(fmt.Sprintf("%T: invalid node: %v", pnode, pnode))
		}
		if len(valnode) > 0 {
			return root, valnode, nil // The whole path is resolved
		}
		key, parent = keyrest, child
	}
}

// unsetInternal removes all internal node references(hashnode, embedded node).
// It should be called after a trie is constructed with two edge paths. Also
// the given boundary keys must be the one used to construct the edge paths.
//
// It's the key step for range proof. All visited nodes should be marked dirty
// since the node content might be modified. Besides it can happen that some
// fullnodes only have one child which is disallowed. But if the proof is valid,
// the missing children will be filled, otherwise it will be thrown anyway.
//
// Note we have the assumption here the given boundary keys are different
// and right is larger than left.
// 清除树上在left和right路径之间的节点
// 输入的right一定要大于left
func unsetInternal(n node, left []byte, right []byte) (bool, error) {
	left, right = keybytesToHex(left), keybytesToHex(right)

	// Step down to the fork point. There are two scenarios can happen:
	// - the fork point is a shortnode: either the key of left proof or
	//   right proof doesn't match with shortnode's key.
	// - the fork point is a fullnode: both two edge proofs are allowed
	//   to point to a non-existent key.
	var (
		pos    = 0
		parent node

		// fork indicator, 0 means no fork, -1 means proof is less, 1 means proof is greater
		shortForkLeft, shortForkRight int
	)
	// 结束这个for循环后, n就代表两条路径分叉位置的节点
findFork:
	for {
		switch rn := (n).(type) {
		case *shortNode:
			rn.flags = nodeFlag{dirty: true}

			// If either the key of left proof or right proof doesn't match with
			// shortnode, stop here and the forkpoint is the shortnode.
			// shortForkLeft和shortForkRight分别记录两条路径是否与当前shortNode中保存的key一致
			// 都是0说明两条路径都与当前的shortNode保存的key一致,继续向下一层
			if len(left)-pos < len(rn.Key) {
				shortForkLeft = bytes.Compare(left[pos:], rn.Key)
			} else {
				shortForkLeft = bytes.Compare(left[pos:pos+len(rn.Key)], rn.Key)
			}
			if len(right)-pos < len(rn.Key) {
				shortForkRight = bytes.Compare(right[pos:], rn.Key)
			} else {
				shortForkRight = bytes.Compare(right[pos:pos+len(rn.Key)], rn.Key)
			}
			if shortForkLeft != 0 || shortForkRight != 0 {
				// 这里直接使用break是跳出switch语句,所以使用label结束for循环
				break findFork
			}
			// 左右两条路径都一致,向下一层
			parent = n
			n, pos = rn.Val, pos+len(rn.Key)
		case *fullNode:
			rn.flags = nodeFlag{dirty: true}

			// If either the node pointed by left proof or right proof is nil,
			// stop here and the forkpoint is the fullnode.
			leftnode, rightnode := rn.Children[left[pos]], rn.Children[right[pos]]
			if leftnode == nil || rightnode == nil || leftnode != rightnode {
				break findFork
			}
			parent = n
			n, pos = rn.Children[left[pos]], pos+1
		default:
			panic(fmt.Sprintf("%T: invalid node: %v", n, n))
		}
	}
	switch rn := n.(type) {
	case *shortNode:
		// There can have these five scenarios:
		// - both proofs are less than the trie path => no valid range
		// - both proofs are greater than the trie path => no valid range
		// - left proof is less and right proof is greater => valid range, unset the shortnode entirely
		// - left proof points to the shortnode, but right proof is greater
		// - right proof points to the shortnode, but left proof is less
		// 两条路径都小于
		if shortForkLeft == -1 && shortForkRight == -1 {
			return false, errors.New("empty range")
		}
		// 两条路径都大于
		if shortForkLeft == 1 && shortForkRight == 1 {
			return false, errors.New("empty range")
		}
		// left小于,right大于
		if shortForkLeft != 0 && shortForkRight != 0 {
			// The fork point is root node, unset the entire trie
			// 根节点就分叉了,返回空树
			if parent == nil {
				return true, nil
			}
			// 分叉位置是shortNode,让父节点的fullNode下的这个分支置空即可
			parent.(*fullNode).Children[left[pos-1]] = nil
			return false, nil
		}
		// 执行到这里是分叉了但是没有完全分叉的情况
		// 比如left完全匹配这个节点,但是right不匹配了
		// 或者left不匹配这个节点,但是right匹配了
		// 需要利用unset函数继续沿着路径清理左侧或者右侧的节点
		// Only one proof points to non-existent key.
		// 这种情况是left完全匹配,沿着left的路径删除所有left右侧的节点
		if shortForkRight != 0 {
			if _, ok := rn.Val.(valueNode); ok {
				// The fork point is root node, unset the entire trie
				if parent == nil {
					return true, nil
				}
				parent.(*fullNode).Children[left[pos-1]] = nil
				return false, nil
			}
			return false, unset(rn, rn.Val, left[pos:], len(rn.Key), false)
		}
		if shortForkLeft != 0 {
			if _, ok := rn.Val.(valueNode); ok {
				// The fork point is root node, unset the entire trie
				if parent == nil {
					return true, nil
				}
				parent.(*fullNode).Children[right[pos-1]] = nil
				return false, nil
			}
			return false, unset(rn, rn.Val, right[pos:], len(rn.Key), true)
		}
		return false, nil
	// 分叉位置是fullNode
	// 1. 清除fullNode在左右路径中间的节点
	// 2. 继续向下搜索左路径,清除左路径右侧的节点
	// 3. 继续向下搜索右路径,清除右路径左侧的节点
	case *fullNode:
		// unset all internal nodes in the forkpoint
		// 在fullNode位置分叉,将两者中间的节点置空
		for i := left[pos] + 1; i < right[pos]; i++ {
			rn.Children[i] = nil
		}
		// 清除左节点路径的右侧
		if err := unset(rn, rn.Children[left[pos]], left[pos:], 1, false); err != nil {
			return false, err
		}
		// 清除右节点路径的左侧
		if err := unset(rn, rn.Children[right[pos]], right[pos:], 1, true); err != nil {
			return false, err
		}
		return false, nil
	default:
		panic(fmt.Sprintf("%T: invalid node: %v", n, n))
	}
}

// unset removes all internal node references either the left most or right most.
// It can meet these scenarios:
//
// - The given path is existent in the trie, unset the associated nodes with the
//   specific direction
// - The given path is non-existent in the trie
//   - the fork point is a fullnode, the corresponding child pointed by path
//     is nil, return
//   - the fork point is a shortnode, the shortnode is included in the range,
//     keep the entire branch and return.
//   - the fork point is a shortnode, the shortnode is excluded in the range,
//     unset the entire branch.
// removeLeft为true清空key代表路径左侧所有节点的引用
// removeLeft为false清空key代表路径右侧所有节点的引用
// pos代表当前处理的key的位置
func unset(parent node, child node, key []byte, pos int, removeLeft bool) error {
	switch cld := child.(type) {
	case *fullNode:
		// removeLeft为true就清空左侧的所有子节点
		if removeLeft {
			for i := 0; i < int(key[pos]); i++ {
				cld.Children[i] = nil
			}
			cld.flags = nodeFlag{dirty: true}
			// 否则清空右侧的所有节点
		} else {
			for i := key[pos] + 1; i < 16; i++ {
				cld.Children[i] = nil
			}
			cld.flags = nodeFlag{dirty: true}
		}
		return unset(cld, cld.Children[key[pos]], key, pos+1, removeLeft)
	case *shortNode:
		if len(key[pos:]) < len(cld.Key) || !bytes.Equal(cld.Key, key[pos:pos+len(cld.Key)]) {
			// Find the fork point, it's an non-existent branch.
			// 当前这个shortNode不匹配路径了
			// 如果removeLeft为true,那么当前节点小于路径的话从父节点移除
			// 如果removeLeft为false,那么当前节点大于路径的话从父节点移除
			if removeLeft {
				if bytes.Compare(cld.Key, key[pos:]) < 0 {
					// The key of fork shortnode is less than the path
					// (it belongs to the range), unset the entrie
					// branch. The parent must be a fullnode.
					fn := parent.(*fullNode)
					fn.Children[key[pos-1]] = nil
				} else {
					// The key of fork shortnode is greater than the
					// path(it doesn't belong to the range), keep
					// it with the cached hash available.
				}
			} else {
				if bytes.Compare(cld.Key, key[pos:]) > 0 {
					// The key of fork shortnode is greater than the
					// path(it belongs to the range), unset the entrie
					// branch. The parent must be a fullnode.
					fn := parent.(*fullNode)
					fn.Children[key[pos-1]] = nil
				} else {
					// The key of fork shortnode is less than the
					// path(it doesn't belong to the range), keep
					// it with the cached hash available.
				}
			}
			return nil
		}
		// 找到了路径末尾的节点
		// 从它的父节点上清空末尾的这个节点
		// 末尾节点的父节点一定是一个fullNode
		if _, ok := cld.Val.(valueNode); ok {
			fn := parent.(*fullNode)
			fn.Children[key[pos-1]] = nil
			return nil
		}
		cld.flags = nodeFlag{dirty: true}
		// shortNode保存的不是vlaueNode,继续向下递归处理
		return unset(cld, cld.Val, key, pos+len(cld.Key), removeLeft)
	case nil:
		// If the node is nil, then it's a child of the fork point
		// fullnode(it's a non-existent branch).
		return nil
	default:
		panic("it shouldn't happen") // hashNode, valueNode
	}
}

// hasRightElement returns the indicator whether there exists more elements
// in the right side of the given path. The given path can point to an existent
// key or a non-existent one. This function has the assumption that the whole
// path should already be resolved.
// 假定树中已经不含有hashNode
// 判断给定的路径右侧还有没有节点
func hasRightElement(node node, key []byte) bool {
	// pos记录当前读取到key的下标
	pos, key := 0, keybytesToHex(key)
	for node != nil {
		switch rn := node.(type) {
		case *fullNode:
			// fullNode在后面只要有一个节点不是nil就说明右侧还有树
			for i := key[pos] + 1; i < 16; i++ {
				if rn.Children[i] != nil {
					return true
				}
			}
			// 后面所有位置都是nil
			// 就在当前路径继续向下搜索一层
			node, pos = rn.Children[key[pos]], pos+1
		case *shortNode:
			// shortNode里的key不能完全匹配
			// 比较节点内保存的key与输入的key谁大
			// 节点的key大就说明右侧还有
			if len(key)-pos < len(rn.Key) || !bytes.Equal(rn.Key, key[pos:pos+len(rn.Key)]) {
				return bytes.Compare(rn.Key, key[pos:]) > 0
			}
			// shortNode里的key能够完全匹配
			node, pos = rn.Val, pos+len(rn.Key)
		case valueNode:
			return false // We have resolved the whole path
		default:
			panic(fmt.Sprintf("%T: invalid node: %v", node, node)) // hashnode
		}
	}
	return false
}

// VerifyRangeProof checks whether the given leaf nodes and edge proof
// can prove the given trie leaves range is matched with the specific root.
// Besides, the range should be consecutive (no gap inside) and monotonic
// increasing.
//
// Note the given proof actually contains two edge proofs. Both of them can
// be non-existent proofs. For example the first proof is for a non-existent
// key 0x03, the last proof is for a non-existent key 0x10. The given batch
// leaves are [0x04, 0x05, .. 0x09]. It's still feasible to prove the given
// batch is valid.
//
// The firstKey is paired with firstProof, not necessarily the same as keys[0]
// (unless firstProof is an existent proof). Similarly, lastKey and lastProof
// are paired.
//
// Expect the normal case, this function can also be used to verify the following
// range proofs:
//
// - All elements proof. In this case the proof can be nil, but the range should
//   be all the leaves in the trie.
//
// - One element proof. In this case no matter the edge proof is a non-existent
//   proof or not, we can always verify the correctness of the proof.
//
// - Zero element proof. In this case a single non-existent proof is enough to prove.
//   Besides, if there are still some other leaves available on the right side, then
//   an error will be returned.
//
// Except returning the error to indicate the proof is valid or not, the function will
// also return a flag to indicate whether there exists more accounts/slots in the trie.
//
// Note: This method does not verify that the proof is of minimal form. If the input
// proofs are 'bloated' with neighbour leaves or random data, aside from the 'useful'
// data, then the proof will still be accepted.
// keys和values中的数据一一对应,代表要验证的键值对,而且输入的key必须要单调递增
// 返回的bool代表树中在最后一个验证的key后面是否还有节点,error代表验证是否通过
func VerifyRangeProof(rootHash common.Hash, firstKey []byte, lastKey []byte, keys [][]byte, values [][]byte, proof ethdb.KeyValueReader) (bool, error) {
	if len(keys) != len(values) {
		return false, fmt.Errorf("inconsistent proof data, keys: %d, values: %d", len(keys), len(values))
	}
<<<<<<< HEAD
	// Ensure the received batch is monotonic increasing.
	// 检测是不是每个key都大于等于前一个key
=======
	// Ensure the received batch is monotonic increasing and contains no deletions
>>>>>>> 86fe359a
	for i := 0; i < len(keys)-1; i++ {
		if bytes.Compare(keys[i], keys[i+1]) >= 0 {
			return false, errors.New("range is not monotonically increasing")
		}
	}
	for _, value := range values {
		if len(value) == 0 {
			return false, errors.New("range contains deletion")
		}
	}
	// Special case, there is no edge proof at all. The given range is expected
	// to be the whole leaf-set in the trie.
	// 输入的keys和values包括了整棵树中的所有叶子节点
	// 直接计算出来树根的哈希与输入的rootHash对比
	if proof == nil {
		tr := NewStackTrie(nil)
		for index, key := range keys {
			tr.TryUpdate(key, values[index])
		}
		// 不匹配验证失败
		if have, want := tr.Hash(), rootHash; have != want {
			return false, fmt.Errorf("invalid proof, want hash %x, got %x", want, have)
		}
		// 验证匹配,返回nil
		// 而且不存在其他节点了,返回false
		return false, nil // No more elements
	}
	// Special case, there is a provided edge proof but zero key/value
	// pairs, ensure there are no more accounts / slots in the trie.
	if len(keys) == 0 {
		root, val, err := proofToPath(rootHash, nil, firstKey, proof, true)
		if err != nil {
			return false, err
		}
		// val!=nil代表这个proof是一条完整的路径
		// proof是完整的路径或者右侧还有节点都要求这里的keys不应该是空
		if val != nil || hasRightElement(root, firstKey) {
			return false, errors.New("more entries available")
		}
		return hasRightElement(root, firstKey), nil
	}
	// Special case, there is only one element and two edge keys are same.
	// In this case, we can't construct two edge paths. So handle it here.
	if len(keys) == 1 && bytes.Equal(firstKey, lastKey) {
		// 这里要求proof必须表示了完整的路径
		root, val, err := proofToPath(rootHash, nil, firstKey, proof, false)
		if err != nil {
			return false, err
		}
		// 验证proof代表的路径和输入的keys里的唯一的路径是否一致
		if !bytes.Equal(firstKey, keys[0]) {
			return false, errors.New("correct proof but invalid key")
		}
		if !bytes.Equal(val, values[0]) {
			return false, errors.New("correct proof but invalid data")
		}
		// 验证通过
		return hasRightElement(root, firstKey), nil
	}
	// Ok, in all other cases, we require two edge paths available.
	// First check the validity of edge keys.
	if bytes.Compare(firstKey, lastKey) >= 0 {
		return false, errors.New("invalid edge keys")
	}
	// todo(rjl493456442) different length edge keys should be supported
	if len(firstKey) != len(lastKey) {
		return false, errors.New("inconsistent edge keys")
	}
	// Convert the edge proofs to edge trie paths. Then we can
	// have the same tree architecture with the original one.
	// For the first edge proof, non-existent proof is allowed.
	// 恢复出来firstKey的路径
	root, _, err := proofToPath(rootHash, nil, firstKey, proof, true)
	if err != nil {
		return false, err
	}
	// Pass the root node here, the second path will be merged
	// with the first one. For the last edge proof, non-existent
	// proof is also allowed.
	// 在刚才firstKey路径的基础上再加上lastKey的路径
	// 执行后root就是有了开始结束两条路径的树
	root, _, err = proofToPath(rootHash, root, lastKey, proof, true)
	if err != nil {
		return false, err
	}
	// Remove all internal references. All the removed parts should
	// be re-filled(or re-constructed) by the given leaves range.
	empty, err := unsetInternal(root, firstKey, lastKey)
	if err != nil {
		return false, err
	}
	// Rebuild the trie with the leaf stream, the shape of trie
	// should be same with the original one.
	tr := &Trie{root: root, db: NewDatabase(memorydb.New())}
	if empty {
		tr.root = nil
	}
	// 使用要验证的key填充新建的树
	for index, key := range keys {
		tr.TryUpdate(key, values[index])
	}
	// 计算树根的哈希是否匹配
	if tr.Hash() != rootHash {
		return false, fmt.Errorf("invalid proof, want hash %x, got %x", rootHash, tr.Hash())
	}
	return hasRightElement(root, keys[len(keys)-1]), nil
}

// get returns the child of the given node. Return nil if the
// node with specified key doesn't exist at all.
//
// There is an additional flag `skipResolved`. If it's set then
// all resolved nodes won't be returned.
// 当skipResolved为true的时候返回的node不可能是shortNode和fullNode
// 当skipResolved为true,一直沿着key的路径找到第一个hashNode或者valueNode
// 当skipResolved为false,就直接找顺着key的第一个节点,hashNode或者valueNode直接返回
func get(tn node, key []byte, skipResolved bool) ([]byte, node) {
	for {
		switch n := tn.(type) {
		case *shortNode:
			if len(key) < len(n.Key) || !bytes.Equal(n.Key, key[:len(n.Key)]) {
				return nil, nil
			}
			tn = n.Val
			key = key[len(n.Key):]
			if !skipResolved {
				return key, tn
			}
		case *fullNode:
			tn = n.Children[key[0]]
			key = key[1:]
			if !skipResolved {
				return key, tn
			}
		case hashNode:
			return key, n
		case nil:
			return key, nil
		case valueNode:
			return nil, n
		default:
			panic(fmt.Sprintf("%T: invalid node: %v", tn, tn))
		}
	}
}<|MERGE_RESOLUTION|>--- conflicted
+++ resolved
@@ -544,12 +544,7 @@
 	if len(keys) != len(values) {
 		return false, fmt.Errorf("inconsistent proof data, keys: %d, values: %d", len(keys), len(values))
 	}
-<<<<<<< HEAD
-	// Ensure the received batch is monotonic increasing.
-	// 检测是不是每个key都大于等于前一个key
-=======
 	// Ensure the received batch is monotonic increasing and contains no deletions
->>>>>>> 86fe359a
 	for i := 0; i < len(keys)-1; i++ {
 		if bytes.Compare(keys[i], keys[i+1]) >= 0 {
 			return false, errors.New("range is not monotonically increasing")

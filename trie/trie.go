--- conflicted
+++ resolved
@@ -594,14 +594,10 @@
 
 // Commit writes all nodes to the trie's memory database, tracking the internal
 // and external (for account tries) references.
-<<<<<<< HEAD
-func (t *Trie) Commit(onleaf LeafCallback) (common.Hash, int, error) {
-=======
 // 对树进行过插入删除等操作后调用Commit来提交到内存数据库中,也就是db.dirties中
 // onleaf不为nil的话,树中的每个叶子节点都会调用一次onleaf
 // t.root被修改为缓存树,返回树根的哈希
-func (t *Trie) Commit(onleaf LeafCallback) (root common.Hash, err error) {
->>>>>>> 19a5b08f
+func (t *Trie) Commit(onleaf LeafCallback) (common.Hash, int, error) {
 	if t.db == nil {
 		panic("commit called on trie with nil database")
 	}
@@ -634,13 +630,8 @@
 			h.commitLoop(t.db)
 		}()
 	}
-<<<<<<< HEAD
+	// 这里会不断向leafCh输入,由上面的commitLoop进行处理
 	newRoot, committed, err := h.Commit(t.root, t.db)
-=======
-	var newRoot hashNode
-	// 这里会不断向leafCh输入,由上面的commitLoop进行处理
-	newRoot, err = h.Commit(t.root, t.db)
->>>>>>> 19a5b08f
 	if onleaf != nil {
 		// The leafch is created in newCommitter if there was an onleaf callback
 		// provided. The commitLoop only _reads_ from it, and the commit

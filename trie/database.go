// Copyright 2018 The go-ethereum Authors
// This file is part of the go-ethereum library.
//
// The go-ethereum library is free software: you can redistribute it and/or modify
// it under the terms of the GNU Lesser General Public License as published by
// the Free Software Foundation, either version 3 of the License, or
// (at your option) any later version.
//
// The go-ethereum library is distributed in the hope that it will be useful,
// but WITHOUT ANY WARRANTY; without even the implied warranty of
// MERCHANTABILITY or FITNESS FOR A PARTICULAR PURPOSE. See the
// GNU Lesser General Public License for more details.
//
// You should have received a copy of the GNU Lesser General Public License
// along with the go-ethereum library. If not, see <http://www.gnu.org/licenses/>.

package trie

import (
	"errors"
	"fmt"
	"io"
	"reflect"
	"runtime"
	"sync"
	"time"

	"github.com/VictoriaMetrics/fastcache"
	"github.com/ethereum/go-ethereum/common"
	"github.com/ethereum/go-ethereum/core/rawdb"
	"github.com/ethereum/go-ethereum/ethdb"
	"github.com/ethereum/go-ethereum/log"
	"github.com/ethereum/go-ethereum/metrics"
	"github.com/ethereum/go-ethereum/rlp"
)

var (
	memcacheCleanHitMeter   = metrics.NewRegisteredMeter("trie/memcache/clean/hit", nil)
	memcacheCleanMissMeter  = metrics.NewRegisteredMeter("trie/memcache/clean/miss", nil)
	memcacheCleanReadMeter  = metrics.NewRegisteredMeter("trie/memcache/clean/read", nil)
	memcacheCleanWriteMeter = metrics.NewRegisteredMeter("trie/memcache/clean/write", nil)

	memcacheDirtyHitMeter   = metrics.NewRegisteredMeter("trie/memcache/dirty/hit", nil)
	memcacheDirtyMissMeter  = metrics.NewRegisteredMeter("trie/memcache/dirty/miss", nil)
	memcacheDirtyReadMeter  = metrics.NewRegisteredMeter("trie/memcache/dirty/read", nil)
	memcacheDirtyWriteMeter = metrics.NewRegisteredMeter("trie/memcache/dirty/write", nil)

	memcacheFlushTimeTimer  = metrics.NewRegisteredResettingTimer("trie/memcache/flush/time", nil)
	memcacheFlushNodesMeter = metrics.NewRegisteredMeter("trie/memcache/flush/nodes", nil)
	memcacheFlushSizeMeter  = metrics.NewRegisteredMeter("trie/memcache/flush/size", nil)

	memcacheGCTimeTimer  = metrics.NewRegisteredResettingTimer("trie/memcache/gc/time", nil)
	memcacheGCNodesMeter = metrics.NewRegisteredMeter("trie/memcache/gc/nodes", nil)
	memcacheGCSizeMeter  = metrics.NewRegisteredMeter("trie/memcache/gc/size", nil)

	memcacheCommitTimeTimer  = metrics.NewRegisteredResettingTimer("trie/memcache/commit/time", nil)
	memcacheCommitNodesMeter = metrics.NewRegisteredMeter("trie/memcache/commit/nodes", nil)
	memcacheCommitSizeMeter  = metrics.NewRegisteredMeter("trie/memcache/commit/size", nil)
)

// Database is an intermediate write layer between the trie data structures and
// the disk database. The aim is to accumulate trie writes in-memory and only
// periodically flush a couple tries to disk, garbage collecting the remainder.
//
// Note, the trie Database is **not** thread safe in its mutations, but it **is**
// thread safe in providing individual, independent node access. The rationale
// behind this split design is to provide read access to RPC handlers and sync
// servers even while the trie is executing expensive garbage collection.
// Database类型是保存在内存中的梅克尔树与保存在硬盘中的数据库的中间层
// 数据先写入到内存中,积累到足够数量再写入到硬盘中
type Database struct {
	diskdb ethdb.KeyValueStore // Persistent storage for matured trie nodes

	// 缓存一些节点
	// Put函数中会将最近提交的节点放入cleans
	// 每次访问硬盘数据库拿到的节点数据也会放入cleans
	// 也就是最近使用的数据就加入到缓存中
	// fastcache会自动管理保存在内部的数据,这里使用只需要关心加入缓存
	cleans  *fastcache.Cache            // GC friendly memory cache of clean node RLPs
	// 对梅克尔树中的节点进行引用计数
	dirties map[common.Hash]*cachedNode // Data and references relationships of dirty trie nodes
	// flush-list双向链表
	// 在Cap函数中按照从oldest到newest的顺序写入
	oldest  common.Hash                 // Oldest tracked node, flush-list head
	newest  common.Hash                 // Newest tracked node, flush-list tail

	preimages map[common.Hash][]byte // Preimages of nodes from the secure trie

	// gc数据每次commit后会归零
	// gc相关数据只在dereference中使用
	gctime  time.Duration      // Time spent on garbage collection since last commit
	gcnodes uint64             // Nodes garbage collected since last commit
	gcsize  common.StorageSize // Data storage garbage collected since last commit

	// flush数据每次commit后会归零
	// 记录自从上次commit至今写入硬盘总共使用的时间
	flushtime  time.Duration      // Time spent on data flushing since last commit
	// 记录自从上次commit至今已经写入硬盘的节点个数
	flushnodes uint64             // Nodes flushed since last commit
	// 记录自从上次commit至今已经写入硬盘的总大小
	flushsize  common.StorageSize // Data storage flushed since last commit

	dirtiesSize   common.StorageSize // Storage size of the dirty node cache (exc. metadata)
	childrenSize  common.StorageSize // Storage size of the external children tracking
	preimagesSize common.StorageSize // Storage size of the preimages cache

	lock sync.RWMutex
}

// rawNode is a simple binary blob used to differentiate between collapsed trie
// nodes and already encoded RLP binary blobs (while at the same time store them
// in the same cache fields).
// 用于区分collapsed节点和rlp编码后的节点
// rawNode代表原始的节点,保存了rlp编码
type rawNode []byte

func (n rawNode) cache() (hashNode, bool)   { panic("this should never end up in a live trie") }
func (n rawNode) fstring(ind string) string { panic("this should never end up in a live trie") }

// rawNode类型本身就保存的是rlp编码,所以直接写入
func (n rawNode) EncodeRLP(w io.Writer) error {
	_, err := w.Write(n)
	return err
}

// rawFullNode represents only the useful data content of a full node, with the
// caches and flags stripped out to minimize its data storage. This type honors
// the same RLP encoding as the original parent.
type rawFullNode [17]node

// rawFullNode已经去除了flags字段不再支持cache
func (n rawFullNode) cache() (hashNode, bool)   { panic("this should never end up in a live trie") }
func (n rawFullNode) fstring(ind string) string { panic("this should never end up in a live trie") }

func (n rawFullNode) EncodeRLP(w io.Writer) error {
	var nodes [17]node

	for i, child := range n {
		if child != nil {
			nodes[i] = child
		} else {
			nodes[i] = nilValueNode
		}
	}
	return rlp.Encode(w, nodes)
}

// rawShortNode represents only the useful data content of a short node, with the
// caches and flags stripped out to minimize its data storage. This type honors
// the same RLP encoding as the original parent.
// 对shortNode的压缩格式
// key保存了compact格式
type rawShortNode struct {
	Key []byte
	Val node
}

func (n rawShortNode) cache() (hashNode, bool)   { panic("this should never end up in a live trie") }
func (n rawShortNode) fstring(ind string) string { panic("this should never end up in a live trie") }

// cachedNode is all the information we know about a single cached trie node
// in the memory database write layer.
// 保存梅克尔树节点在内存数据库中的各种状态
// node的类型可能是rawNode,rawShortNode,rawFullNode
type cachedNode struct {
	// 这里的node可能是rawNode,rawShortNode,rawFullNode
	// rawNode类型保存了rlp编码
	// rawShortNode,rawFullNode是去掉了flags字段后的类型
	// hashNode,valueNode就保存了哈希或者值的字节数组
	node node   // Cached collapsed trie node, or raw rlp data
	size uint16 // Byte size of the useful cached data

	// 这个节点被引用的次数,换句话说也就是父亲的个数
	parents  uint32                 // Number of live nodes referencing this one
	// 记录引用的各个节点的次数
	children map[common.Hash]uint16 // External children referenced by this node

	// 用于flush-list链表,每个cachedNode都在flush-list链表中
	flushPrev common.Hash // Previous node in the flush-list
	flushNext common.Hash // Next node in the flush-list
}

// cachedNodeSize is the raw size of a cachedNode data structure without any
// node data included. It's an approximate size, but should be a lot better
// than not counting them.
var cachedNodeSize = int(reflect.TypeOf(cachedNode{}).Size())

// cachedNodeChildrenSize is the raw size of an initialized but empty external
// reference map.
const cachedNodeChildrenSize = 48

// rlp returns the raw rlp encoded blob of the cached trie node, either directly
// from the cache, or by regenerating it from the collapsed node.
// 获取cachedNode的rlp编码
// 如果是rawNode类型直接返回,否则进行计算编码
func (n *cachedNode) rlp() []byte {
	if node, ok := n.node.(rawNode); ok {
		return node
	}
	blob, err := rlp.EncodeToBytes(n.node)
	if err != nil {
		panic(err)
	}
	return blob
}

// obj returns the decoded and expanded trie node, either directly from the cache,
// or by regenerating it from the rlp encoded blob.
// 从cachedNode转化为shortNode,fullNodee 输入hash用来恢复flags字段
func (n *cachedNode) obj(hash common.Hash) node {
	// rawNode类型从rlp编码进行解码
	if node, ok := n.node.(rawNode); ok {
		return mustDecodeNode(hash[:], node)
	}
	// rawShortNode,rawFullNode的情况根据对象内部的数据进行恢复
	return expandNode(hash[:], n.node)
}

// forChilds invokes the callback for all the tracked children of this node,
// both the implicit ones from inside the node as well as the explicit ones
// from outside the node.
// 对cachedNode的每一个children调用onChild
// 如果n.node不是rawNode还将对n.node整棵树上的hashNode调用onChild
func (n *cachedNode) forChilds(onChild func(hash common.Hash)) {
	for child := range n.children {
		onChild(child)
	}
	if _, ok := n.node.(rawNode); !ok {
		forGatherChildren(n.node, onChild)
	}
}

// forGatherChildren traverses the node hierarchy of a collapsed storage node and
// invokes the callback for all the hashnode children.
// 输入的node是梅克尔树,树中节点由rawFullNode,rawShortNode组成
// 遍历梅克尔树,每遇到一个hashNode输入它的哈希调用onChild
func forGatherChildren(n node, onChild func(hash common.Hash)) {
	switch n := n.(type) {
	case *rawShortNode:
		forGatherChildren(n.Val, onChild)
	case rawFullNode:
		for i := 0; i < 16; i++ {
			forGatherChildren(n[i], onChild)
		}
	case hashNode:
		onChild(common.BytesToHash(n))
	case valueNode, nil, rawNode:
	default:
		panic(fmt.Sprintf("unknown node type: %T", n))
	}
}

// simplifyNode将shortNode,fullNode转化为rawShortNode,rawFullNode
// expandNode将rawShortNode,rawFullNode转化为shortNode,fullNode
// 两者对valueNode,hashNode都不进行操作
// simplifyNode输入rawNode不进行操作,expandNode输入rawNode将报错

// simplifyNode traverses the hierarchy of an expanded memory node and discards
// all the internal caches, returning a node that only contains the raw data.
// 去掉整棵树的flags字段变成rawShortNode和rawFullNode类型
func simplifyNode(n node) node {
	switch n := n.(type) {
	// shortNode丢弃flags字段
	case *shortNode:
		// Short nodes discard the flags and cascade
		return &rawShortNode{Key: n.Key, Val: simplifyNode(n.Val)}

	// fullNode也丢弃flags字段
	case *fullNode:
		// Full nodes discard the flags and cascade
		node := rawFullNode(n.Children)
		for i := 0; i < len(node); i++ {
			if node[i] != nil {
				node[i] = simplifyNode(node[i])
			}
		}
		return node

	case valueNode, hashNode, rawNode:
		return n

	default:
		panic(fmt.Sprintf("unknown node type: %T", n))
	}
}

// expandNode traverses the node hierarchy of a collapsed storage node and converts
// all fields and keys into expanded memory form.
// 从rawShortNode或者rawFullNode恢复到原来的类型
// valueNode或者hashNode就不进行操作,直接返回
func expandNode(hash hashNode, n node) node {
	switch n := n.(type) {
	case *rawShortNode:
		// Short nodes need key and child expansion
		return &shortNode{
			// rawShortNode中key是compact格式
			Key: compactToHex(n.Key),
			Val: expandNode(nil, n.Val),
			flags: nodeFlag{
				hash: hash,
			},
		}

	case rawFullNode:
		// Full nodes need child expansion
		node := &fullNode{
			flags: nodeFlag{
				hash: hash,
			},
		}
		for i := 0; i < len(node.Children); i++ {
			if n[i] != nil {
				node.Children[i] = expandNode(nil, n[i])
			}
		}
		return node

	case valueNode, hashNode:
		return n

	default:
		panic(fmt.Sprintf("unknown node type: %T", n))
	}
}

// Config defines all necessary options for database.
type Config struct {
	Cache     int    // Memory allowance (MB) to use for caching trie nodes in memory
	// fastcache保存到的文件
	Journal   string // Journal of clean cache to survive node restarts
	// 是否记录梅克尔树的key的原像
	Preimages bool   // Flag whether the preimage of trie key is recorded
}

// NewDatabase creates a new trie database to store ephemeral trie content before
// its written out to disk or garbage collected. No read cache is created, so all
// data retrievals will hit the underlying disk database.
// 创建一个梅克尔树的内存数据库
func NewDatabase(diskdb ethdb.KeyValueStore) *Database {
	return NewDatabaseWithConfig(diskdb, nil)
}

// NewDatabaseWithConfig creates a new trie database to store ephemeral trie content
// before its written out to disk or garbage collected. It also acts as a read cache
// for nodes loaded from disk.
// 根据配置信息新建一个梅克尔树数据库
func NewDatabaseWithConfig(diskdb ethdb.KeyValueStore, config *Config) *Database {
	var cleans *fastcache.Cache
	// 判断配置选项中是否使用了cache,初始化cleans字段
	if config != nil && config.Cache > 0 {
		// fastcache初始化输入的单位是字节,config.Cache保存的是MB所以乘两次1024转化为字节
		if config.Journal == "" {
			cleans = fastcache.New(config.Cache * 1024 * 1024)
		} else {
			cleans = fastcache.LoadFromFileOrNew(config.Journal, config.Cache*1024*1024)
		}
	}
	db := &Database{
		diskdb: diskdb,
		cleans: cleans,
		dirties: map[common.Hash]*cachedNode{{}: {
			children: make(map[common.Hash]uint16),
		}},
	}
	if config == nil || config.Preimages { // TODO(karalabe): Flip to default off in the future
		db.preimages = make(map[common.Hash][]byte)
	}
	return db
}

// DiskDB retrieves the persistent storage backing the trie database.
func (db *Database) DiskDB() ethdb.KeyValueStore {
	return db.diskdb
}

// insert inserts a collapsed trie node into the memory database.
// The blob size must be specified to allow proper size tracking.
// All nodes inserted by this function will be reference tracked
// and in theory should only used for **trie nodes** insertion.
// 插入操作是将节点放入dirties中,并追加到flush-list末尾
//   1. 输入shortNode或者fullNode类型的节点,构造出来cachedNode
//   2. 将cachedNode插入到db.dirties中
//   3. 维护db.oldest,db.newest,db.dirtiesSize,还有cachedNode中的flush list
func (db *Database) insert(hash common.Hash, size int, node node) {
	// If the node's already cached, skip
	if _, ok := db.dirties[hash]; ok {
		return
	}
	memcacheDirtyWriteMeter.Mark(int64(size))

	// Create the cached entry for this node
	// 构造新的cachedNode对象
	entry := &cachedNode{
		node:      simplifyNode(node),
		size:      uint16(size),
		flushPrev: db.newest,
	}
	// 以插入节点为根的树引用的hashNode已经保存在db.dirties中的parents字段都加一
	entry.forChilds(func(child common.Hash) {
		if c := db.dirties[child]; c != nil {
			c.parents++
		}
	})
	db.dirties[hash] = entry

	// Update the flush-list endpoints
	// 如果是插入的第一个,让oldest和newest都初始化为当前这个
	if db.oldest == (common.Hash{}) {
		db.oldest, db.newest = hash, hash
	} else {
		// 不是第一个,修改newest以及让前一个插入的连接到当前这个
		db.dirties[db.newest].flushNext, db.newest = hash, hash
	}
	// 每插入一个新增了一个hash->value键值对
	// 所以大小是 哈希的大小和插入元素的大小之和
	db.dirtiesSize += common.StorageSize(common.HashLength + entry.size)
}

// insertPreimage writes a new trie node pre-image to the memory database if it's
// yet unknown. The method will NOT make a copy of the slice,
// only use if the preimage will NOT be changed later on.
//
// Note, this method assumes that the database's lock is held!
// 修改db.preimages,增加一个键值对
func (db *Database) insertPreimage(hash common.Hash, preimage []byte) {
	// Short circuit if preimage collection is disabled
	if db.preimages == nil {
		return
	}
	// Track the preimage if a yet unknown one
	if _, ok := db.preimages[hash]; ok {
		return
	}
	db.preimages[hash] = preimage
	db.preimagesSize += common.StorageSize(common.HashLength + len(preimage))
}

// node retrieves a cached trie node from memory, or returns nil if none can be
// found in the memory cache.
// 输入哈希从数据库读取节点,返回的是shortNode或者fullNode
// 首先从cleans中读
// 其次从dirties中读
// 最次从硬盘数据库中读
func (db *Database) node(hash common.Hash) node {
	// Retrieve the node from the clean cache if available
	// 先尝试从cleans中读取
	if db.cleans != nil {
		if enc := db.cleans.Get(nil, hash[:]); enc != nil {
			memcacheCleanHitMeter.Mark(1)
			memcacheCleanReadMeter.Mark(int64(len(enc)))
			return mustDecodeNode(hash[:], enc)
		}
	}
	// Retrieve the node from the dirty cache if available
	// 再尝试从dirties中读取
	db.lock.RLock()
	dirty := db.dirties[hash]
	db.lock.RUnlock()

	if dirty != nil {
		memcacheDirtyHitMeter.Mark(1)
		memcacheDirtyReadMeter.Mark(int64(dirty.size))
		return dirty.obj(hash)
	}
	memcacheDirtyMissMeter.Mark(1)

	// Content unavailable in memory, attempt to retrieve from disk
	// 最后从硬盘数据库中读取
	enc, err := db.diskdb.Get(hash[:])
	if err != nil || enc == nil {
		return nil
	}
	// 从数据库中读取后加入到cleans中
	if db.cleans != nil {
		db.cleans.Set(hash[:], enc)
		memcacheCleanMissMeter.Mark(1)
		memcacheCleanWriteMeter.Mark(int64(len(enc)))
	}
	return mustDecodeNode(hash[:], enc)
}

// Node retrieves an encoded cached trie node from memory. If it cannot be found
// cached, the method queries the persistent database for the content.
// 从数据库中查询节点,返回的是rlp编码,字节数组
// 先从cleans中查询,再从dirties中查询,最后从diskdb中查询
// 从diskdb中查询成功后会缓存到cleans中
func (db *Database) Node(hash common.Hash) ([]byte, error) {
	// It doesn't make sense to retrieve the metaroot
	if hash == (common.Hash{}) {
		return nil, errors.New("not found")
	}
	// Retrieve the node from the clean cache if available
	if db.cleans != nil {
		if enc := db.cleans.Get(nil, hash[:]); enc != nil {
			memcacheCleanHitMeter.Mark(1)
			memcacheCleanReadMeter.Mark(int64(len(enc)))
			return enc, nil
		}
	}
	// Retrieve the node from the dirty cache if available
	db.lock.RLock()
	dirty := db.dirties[hash]
	db.lock.RUnlock()

	if dirty != nil {
		memcacheDirtyHitMeter.Mark(1)
		memcacheDirtyReadMeter.Mark(int64(dirty.size))
		return dirty.rlp(), nil
	}
	memcacheDirtyMissMeter.Mark(1)

	// Content unavailable in memory, attempt to retrieve from disk
	enc := rawdb.ReadTrieNode(db.diskdb, hash)
	if len(enc) != 0 {
		if db.cleans != nil {
			db.cleans.Set(hash[:], enc)
			memcacheCleanMissMeter.Mark(1)
			memcacheCleanWriteMeter.Mark(int64(len(enc)))
		}
		return enc, nil
	}
	return nil, errors.New("not found")
}

// preimage retrieves a cached trie node pre-image from memory. If it cannot be
// found cached, the method queries the persistent database for the content.
// 输入哈希获取原像
// 先从preimage中读取,读取不到从diskdb中读取
func (db *Database) preimage(hash common.Hash) []byte {
	// Short circuit if preimage collection is disabled
	if db.preimages == nil {
		return nil
	}
	// Retrieve the node from cache if available
	db.lock.RLock()
	preimage := db.preimages[hash]
	db.lock.RUnlock()

	if preimage != nil {
		return preimage
	}
	return rawdb.ReadPreimage(db.diskdb, hash)
}

// Nodes retrieves the hashes of all the nodes cached within the memory database.
// This method is extremely expensive and should only be used to validate internal
// states in test code.
// 返回dirties中保存的所有节点的哈希
func (db *Database) Nodes() []common.Hash {
	db.lock.RLock()
	defer db.lock.RUnlock()

	var hashes = make([]common.Hash, 0, len(db.dirties))
	for hash := range db.dirties {
		if hash != (common.Hash{}) { // Special case for "root" references/nodes
			hashes = append(hashes, hash)
		}
	}
	return hashes
}

// Reference adds a new reference from a parent node to a child node.
// This function is used to add reference between internal trie node
// and external node(e.g. storage trie root), all internal trie nodes
// are referenced together by database itself.
// 用来在外部节点和内部节点间增加引用
func (db *Database) Reference(child common.Hash, parent common.Hash) {
	db.lock.Lock()
	defer db.lock.Unlock()

	db.reference(child, parent)
}

// reference is the private locked version of Reference.
func (db *Database) reference(child common.Hash, parent common.Hash) {
	// If the node does not exist, it's a node pulled from disk, skip
	node, ok := db.dirties[child]
	if !ok {
		return
	}
	// If the reference already exists, only duplicate for roots
	if db.dirties[parent].children == nil {
		db.dirties[parent].children = make(map[common.Hash]uint16)
		db.childrenSize += cachedNodeChildrenSize
	// parent已经引用了child直接返回
	// parent为common.Hash说明child是一个根节点
	// 根节点被多次引用的时候parent都是common.Hash,所以这里让parent!=common.Hash
	// 好计算根节点被引用的次数
	} else if _, ok = db.dirties[parent].children[child]; ok && parent != (common.Hash{}) {
		return
	}
	node.parents++
	db.dirties[parent].children[child]++
	// 只有第一次才需要增加大小
	// 能执行到这里只有根节点可能引用次数大于1
	// hash->uint16,所以是一个哈希的大小加上uint16的大小
	if db.dirties[parent].children[child] == 1 {
		db.childrenSize += common.HashLength + 2 // uint16 counter
	}
}

// Dereference removes an existing reference from a root node.
// 输入树根,对这个树根解引用
func (db *Database) Dereference(root common.Hash) {
	// Sanity check to ensure that the meta-root is not removed
	if root == (common.Hash{}) {
		log.Error("Attempted to dereference the trie cache meta root")
		return
	}
	db.lock.Lock()
	defer db.lock.Unlock()

	// nodes保存解引用之前的dirties中节点个数,用于计算gcnodes
	// storage保存解引用之前的dirtiesSize,用于计算gcsize
	nodes, storage, start := len(db.dirties), db.dirtiesSize, time.Now()
	// 删除对整棵树的引用
	db.dereference(root, common.Hash{})

	// 利用之前的数据与现在的数据之间的差,计算gc相关数据
	db.gcnodes += uint64(nodes - len(db.dirties))
	db.gcsize += storage - db.dirtiesSize
	db.gctime += time.Since(start)

	memcacheGCTimeTimer.Update(time.Since(start))
	memcacheGCSizeMeter.Mark(int64(storage - db.dirtiesSize))
	memcacheGCNodesMeter.Mark(int64(nodes - len(db.dirties)))

	log.Debug("Dereferenced trie from memory database", "nodes", nodes-len(db.dirties), "size", storage-db.dirtiesSize, "time", time.Since(start),
		"gcnodes", db.gcnodes, "gcsize", db.gcsize, "gctime", db.gctime, "livenodes", len(db.dirties), "livesize", db.dirtiesSize)
}

// dereference is the private locked version of Dereference.
// 删除parent对child的引用
// 首先操作parent的children以及childrenSize
// 然后让child.parent减一
// 如果child.parent减一后为0说明这个child不再被引用,要从flush-list中删除
func (db *Database) dereference(child common.Hash, parent common.Hash) {
	// Dereference the parent-child
	node := db.dirties[parent]

	// child还保存在node.children中,尝试从node.children中删除这个child的映射
	if node.children != nil && node.children[child] > 0 {
		// 父节点对子节点的引用次数减一
		node.children[child]--
		// 如果这个父节点不再引用这个子节点了,那么就从父节点的children里删除
		if node.children[child] == 0 {
			delete(node.children, child)
			db.childrenSize -= (common.HashLength + 2) // uint16 counter
		}
	}
	// If the child does not exist, it's a previously committed node.
	// child不在node.children中,说明之前提交过了
	node, ok := db.dirties[child]
	if !ok {
		return
	}
	// If there are no more references to the child, delete it and cascade
	// 子节点的引用次数减一
	if node.parents > 0 {
		// This is a special cornercase where a node loaded from disk (i.e. not in the
		// memcache any more) gets reinjected as a new node (short node split into full,
		// then reverted into short), causing a cached node to have no parents. That is
		// no problem in itself, but don't make maxint parents out of it.
		node.parents--
	}
	// 如果不再有节点引用该子节点,那么就删除它
	if node.parents == 0 {
		// Remove the node from the flush-list
		switch child {
		// child是oldest那么oldest变成child的下一个
		case db.oldest:
			db.oldest = node.flushNext
			db.dirties[node.flushNext].flushPrev = common.Hash{}
		// child是newest那么newest变成child的前一个
		case db.newest:
			db.newest = node.flushPrev
			db.dirties[node.flushPrev].flushNext = common.Hash{}
		default:
			// 一般情况的链表操作
			db.dirties[node.flushPrev].flushNext = node.flushNext
			db.dirties[node.flushNext].flushPrev = node.flushPrev
		}
		// Dereference all children and delete the node
		// 要删除这个节点,这个节点作为父节点,对其子节点也都要dereference
		node.forChilds(func(hash common.Hash) {
			db.dereference(hash, child)
		})
		delete(db.dirties, child)
		db.dirtiesSize -= common.StorageSize(common.HashLength + int(node.size))
		// 这个节点初始化过children的话,最终删除的时候也去掉这部分空间
		if node.children != nil {
			db.childrenSize -= cachedNodeChildrenSize
		}
	}
}

// Cap iteratively flushes old but still referenced trie nodes until the total
// memory usage goes below the given threshold.
//
// Note, this method is a non-synchronized mutator. It is unsafe to call this
// concurrently with other mutators.
// 将保存在内存中的数据写入到数据库中,使得内存占用小于输入的大小
// 根据flush-lits中的顺序来写入数据库,从oldest开始依次写入,newest最后写入
func (db *Database) Cap(limit common.StorageSize) error {
	// Create a database batch to flush persistent data out. It is important that
	// outside code doesn't see an inconsistent state (referenced data removed from
	// memory cache during commit but not yet in persistent storage). This is ensured
	// by only uncaching existing data when the database write finalizes.
	// 记录写入数据库前有多少dirties,dirtiesSize
	nodes, storage, start := len(db.dirties), db.dirtiesSize, time.Now()
	batch := db.diskdb.NewBatch()

	// db.dirtiesSize only contains the useful data in the cache, but when reporting
	// the total memory consumption, the maintenance metadata is also needed to be
	// counted.
	size := db.dirtiesSize + common.StorageSize((len(db.dirties)-1)*cachedNodeSize)
	size += db.childrenSize - common.StorageSize(len(db.dirties[common.Hash{}].children)*(common.HashLength+2))

	// If the preimage cache got large enough, push to disk. If it's still small
	// leave for later to deduplicate writes.
	// 如果preimage的容量达到使用限制,先向数据库写入preimages
	flushPreimages := db.preimagesSize > 4*1024*1024
	if flushPreimages {
		if db.preimages == nil {
			log.Error("Attempted to write preimages whilst disabled")
		} else {
			rawdb.WritePreimages(batch, db.preimages)
			if batch.ValueSize() > ethdb.IdealBatchSize {
				if err := batch.Write(); err != nil {
					return err
				}
				batch.Reset()
			}
		}
	}
	// Keep committing nodes from the flush-list until we're below allowance
	// 遍历flush-list,进行写入
	oldest := db.oldest
	for size > limit && oldest != (common.Hash{}) {
		// Fetch the oldest referenced node and push into the batch
		node := db.dirties[oldest]
		rawdb.WriteTrieNode(batch, oldest, node.rlp())

		// If we exceeded the ideal batch size, commit and reset
		if batch.ValueSize() >= ethdb.IdealBatchSize {
			if err := batch.Write(); err != nil {
				log.Error("Failed to write flush list to disk", "err", err)
				return err
			}
			batch.Reset()
		}
		// Iterate to the next flush item, or abort if the size cap was achieved. Size
		// is the total size, including the useful cached data (hash -> blob), the
		// cache item metadata, as well as external children mappings.
		// 计算写入这个节点后减少了多少size
		size -= common.StorageSize(common.HashLength + int(node.size) + cachedNodeSize)
		if node.children != nil {
			size -= common.StorageSize(cachedNodeChildrenSize + len(node.children)*(common.HashLength+2))
		}
		// 链表后移
		oldest = node.flushNext
	}
	// Flush out any remainder data from the last batch
	// 写入上面循环结束后剩余的数据
	if err := batch.Write(); err != nil {
		log.Error("Failed to write flush list to disk", "err", err)
		return err
	}
	// Write successful, clear out the flushed data
	db.lock.Lock()
	defer db.lock.Unlock()

	// 重置preimages
	if flushPreimages {
		if db.preimages == nil {
			log.Error("Attempted to reset preimage cache whilst disabled")
		} else {
			db.preimages, db.preimagesSize = make(map[common.Hash][]byte), 0
		}
	}
	// 从flush-list中删除已经写入的节点
	// 从dirties中删除已经写入的节点
	// 重新计算dirtiesSize
	for db.oldest != oldest {
		node := db.dirties[db.oldest]
		delete(db.dirties, db.oldest)
		db.oldest = node.flushNext

		db.dirtiesSize -= common.StorageSize(common.HashLength + int(node.size))
		if node.children != nil {
			db.childrenSize -= common.StorageSize(cachedNodeChildrenSize + len(node.children)*(common.HashLength+2))
		}
	}
	if db.oldest != (common.Hash{}) {
		db.dirties[db.oldest].flushPrev = common.Hash{}
	}
	// 之前的len(dirties)与现在的len(dirties)的差就是写入的节点个数
	db.flushnodes += uint64(nodes - len(db.dirties))
	db.flushsize += storage - db.dirtiesSize
	db.flushtime += time.Since(start)

	memcacheFlushTimeTimer.Update(time.Since(start))
	memcacheFlushSizeMeter.Mark(int64(storage - db.dirtiesSize))
	memcacheFlushNodesMeter.Mark(int64(nodes - len(db.dirties)))

	log.Debug("Persisted nodes from memory database", "nodes", nodes-len(db.dirties), "size", storage-db.dirtiesSize, "time", time.Since(start),
		"flushnodes", db.flushnodes, "flushsize", db.flushsize, "flushtime", db.flushtime, "livenodes", len(db.dirties), "livesize", db.dirtiesSize)

	return nil
}

// Commit iterates over all the children of a particular node, writes them out
// to disk, forcefully tearing down all references in both directions. As a side
// effect, all pre-images accumulated up to this point are also written.
//
// Note, this method is a non-synchronized mutator. It is unsafe to call this
// concurrently with other mutators.
func (db *Database) Commit(node common.Hash, report bool, callback func(common.Hash)) error {
	// Create a database batch to flush persistent data out. It is important that
	// outside code doesn't see an inconsistent state (referenced data removed from
	// memory cache during commit but not yet in persistent storage). This is ensured
	// by only uncaching existing data when the database write finalizes.
	// 该函数要先完成硬盘数据库读写才删除内存中的数据
	// 避免已经在内存中删除了但是还没有写入硬盘的情况发生
	start := time.Now()
	batch := db.diskdb.NewBatch()

	// Move all of the accumulated preimages into a write batch
	if db.preimages != nil {
		rawdb.WritePreimages(batch, db.preimages)
		// Since we're going to replay trie node writes into the clean cache, flush out
		// any batched pre-images before continuing.
		if err := batch.Write(); err != nil {
			return err
		}
		batch.Reset()
	}
	// Move the trie itself into the batch, flushing if enough data is accumulated
	nodes, storage := len(db.dirties), db.dirtiesSize

	// 将db包装成cleaner,用于作为Replay的参数,在写入硬盘后清理内存中的dirties
	uncacher := &cleaner{db}
	if err := db.commit(node, batch, uncacher, callback); err != nil {
		log.Error("Failed to commit trie from trie database", "err", err)
		return err
	}
	// Trie mostly committed to disk, flush any batch leftovers
	// 写入硬盘数据库中,这里没有判断IdealBatchSize,因为一定要写入
	if err := batch.Write(); err != nil {
		log.Error("Failed to write trie to disk", "err", err)
		return err
	}
	// Uncache any leftovers in the last batch
	db.lock.Lock()
	defer db.lock.Unlock()

	// 清理缓存在内存中的数据
	batch.Replay(uncacher)
	batch.Reset()

	// Reset the storage counters and bumped metrics
	if db.preimages != nil {
		db.preimages, db.preimagesSize = make(map[common.Hash][]byte), 0
	}
	memcacheCommitTimeTimer.Update(time.Since(start))
	memcacheCommitSizeMeter.Mark(int64(storage - db.dirtiesSize))
	memcacheCommitNodesMeter.Mark(int64(nodes - len(db.dirties)))

	logger := log.Info
	if !report {
		logger = log.Debug
	}
	logger("Persisted trie from memory database", "nodes", nodes-len(db.dirties)+int(db.flushnodes), "size", storage-db.dirtiesSize+db.flushsize, "time", time.Since(start)+db.flushtime,
		"gcnodes", db.gcnodes, "gcsize", db.gcsize, "gctime", db.gctime, "livenodes", len(db.dirties), "livesize", db.dirtiesSize)

	// Reset the garbage collection statistics
	// 重置垃圾回收统计数据
	db.gcnodes, db.gcsize, db.gctime = 0, 0, 0
	db.flushnodes, db.flushsize, db.flushtime = 0, 0, 0

	return nil
}

// commit is the private locked version of Commit.
// 递归写入整棵树
func (db *Database) commit(hash common.Hash, batch ethdb.Batch, uncacher *cleaner, callback func(common.Hash)) error {
	// If the node does not exist, it's a previously committed node
	node, ok := db.dirties[hash]
	if !ok {
		return nil
	}
	var err error
	// 向下递归整棵树,所有节点都调用commit
	node.forChilds(func(child common.Hash) {
		if err == nil {
			err = db.commit(child, batch, uncacher, callback)
		}
	})
	if err != nil {
		return err
	}
	// If we've reached an optimal batch size, commit and start over
	rawdb.WriteTrieNode(batch, hash, node.rlp())
	if callback != nil {
		callback(hash)
	}
	if batch.ValueSize() >= ethdb.IdealBatchSize {
		if err := batch.Write(); err != nil {
			return err
		}
		db.lock.Lock()
		// 每次写入之后都重放到uncacher中,用来清理内存
		batch.Replay(uncacher)
		batch.Reset()
		db.lock.Unlock()
	}
	return nil
}

// cleaner is a database batch replayer that takes a batch of write operations
// and cleans up the trie database from anything written to disk.
// 实现了KeyValueWriter接口
// 目的是可以作为batch.Replay的参数
// 调用Replay方法时已经写入了硬盘数据库,可以开始清理内存中的数据
// batch中保存了对硬盘数据库的写入操作
// 将这些写入操作重放到cleaner中,意味着将dirties中数据移除并写入到cleans中
type cleaner struct {
	db *Database
}

// Put reacts to database writes and implements dirty data uncaching. This is the
// post-processing step of a commit operation where the already persisted trie is
// removed from the dirty cache and moved into the clean cache. The reason behind
<<<<<<< HEAD
// the two-phase commit is to ensure ensure data availability while moving from
// memory to disk.
// 将节点从flush-list中移除,然后从dirties中移除
// 如果有cleans的话将移除的节点加入cleans
=======
// the two-phase commit is to ensure data availability while moving from memory
// to disk.
>>>>>>> c52def7f
func (c *cleaner) Put(key []byte, rlp []byte) error {
	hash := common.BytesToHash(key)

	// If the node does not exist, we're done on this path
	node, ok := c.db.dirties[hash]
	if !ok {
		return nil
	}
	// Node still exists, remove it from the flush-list
	// 首先从flush-list中移除
	switch hash {
	case c.db.oldest:
		c.db.oldest = node.flushNext
		c.db.dirties[node.flushNext].flushPrev = common.Hash{}
	case c.db.newest:
		c.db.newest = node.flushPrev
		c.db.dirties[node.flushPrev].flushNext = common.Hash{}
	default:
		c.db.dirties[node.flushPrev].flushNext = node.flushNext
		c.db.dirties[node.flushNext].flushPrev = node.flushPrev
	}
	// Remove the node from the dirty cache
	// 然后从dirties中移除
	delete(c.db.dirties, hash)
	c.db.dirtiesSize -= common.StorageSize(common.HashLength + int(node.size))
	if node.children != nil {
		c.db.dirtiesSize -= common.StorageSize(cachedNodeChildrenSize + len(node.children)*(common.HashLength+2))
	}
	// Move the flushed node into the clean cache to prevent insta-reloads
	// 有可能的加入到cleans中
	if c.db.cleans != nil {
		c.db.cleans.Set(hash[:], rlp)
		memcacheCleanWriteMeter.Mark(int64(len(rlp)))
	}
	return nil
}

func (c *cleaner) Delete(key []byte) error {
	panic("not implemented")
}

// Size returns the current storage size of the memory cache in front of the
// persistent database layer.
func (db *Database) Size() (common.StorageSize, common.StorageSize) {
	db.lock.RLock()
	defer db.lock.RUnlock()

	// db.dirtiesSize only contains the useful data in the cache, but when reporting
	// the total memory consumption, the maintenance metadata is also needed to be
	// counted.
	var metadataSize = common.StorageSize((len(db.dirties) - 1) * cachedNodeSize)
	var metarootRefs = common.StorageSize(len(db.dirties[common.Hash{}].children) * (common.HashLength + 2))
	return db.dirtiesSize + db.childrenSize + metadataSize - metarootRefs, db.preimagesSize
}

// saveCache saves clean state cache to given directory path
// using specified CPU cores.
// 可以指定线程数保存fastcache到文件中
func (db *Database) saveCache(dir string, threads int) error {
	// 根本没用fastcache直接返回
	if db.cleans == nil {
		return nil
	}
	log.Info("Writing clean trie cache to disk", "path", dir, "threads", threads)

	start := time.Now()
	err := db.cleans.SaveToFileConcurrent(dir, threads)
	if err != nil {
		log.Error("Failed to persist clean trie cache", "error", err)
		return err
	}
	log.Info("Persisted the clean trie cache", "path", dir, "elapsed", common.PrettyDuration(time.Since(start)))
	return nil
}

// SaveCache atomically saves fast cache data to the given dir using all
// available CPU cores.
// 保存fastcache到文件中,使用cpu的所有核心
func (db *Database) SaveCache(dir string) error {
	return db.saveCache(dir, runtime.GOMAXPROCS(0))
}

// SaveCachePeriodically atomically saves fast cache data to the given dir with
// the specified interval. All dump operation will only use a single CPU core.
// 定期将db.clean保存到文件中,使用单线程保存
func (db *Database) SaveCachePeriodically(dir string, interval time.Duration, stopCh <-chan struct{}) {
	ticker := time.NewTicker(interval)
	defer ticker.Stop()

	for {
		select {
		case <-ticker.C:
			db.saveCache(dir, 1)
		case <-stopCh:
			return
		}
	}
}<|MERGE_RESOLUTION|>--- conflicted
+++ resolved
@@ -931,15 +931,10 @@
 // Put reacts to database writes and implements dirty data uncaching. This is the
 // post-processing step of a commit operation where the already persisted trie is
 // removed from the dirty cache and moved into the clean cache. The reason behind
-<<<<<<< HEAD
-// the two-phase commit is to ensure ensure data availability while moving from
-// memory to disk.
 // 将节点从flush-list中移除,然后从dirties中移除
 // 如果有cleans的话将移除的节点加入cleans
-=======
 // the two-phase commit is to ensure data availability while moving from memory
 // to disk.
->>>>>>> c52def7f
 func (c *cleaner) Put(key []byte, rlp []byte) error {
 	hash := common.BytesToHash(key)
 

--- conflicted
+++ resolved
@@ -70,20 +70,11 @@
 }
 
 // Filter is a fork id filter to validate a remotely advertised ID.
-<<<<<<< HEAD
 // 验证远程节点的区块链标识符是否和本地匹配
 type Filter func(id ID) error
 
 // NewID calculates the Ethereum fork ID from the chain config, genesis hash, and head.
 // 根据区块链配置、创世区块以及当前区块高度创建区块链标识符
-=======
-// Filter是一个函数,接收远程广播的ID对象,判断是否合法
-type Filter func(id ID) error
-
-// NewID calculates the Ethereum fork ID from the chain config, genesis hash, and head.
-// 计算ID对象
-// ID对象由创世块哈希,分叉历史区块和当前区块决定
->>>>>>> 19a5b08f
 func NewID(config *params.ChainConfig, genesis common.Hash, head uint64) ID {
 	// Calculate the starting checksum from the genesis hash
 	// 先计算创世区块时的标识符，接下要挨个分叉进行更新
@@ -135,11 +126,7 @@
 }
 
 // NewStaticFilter creates a filter at block zero.
-<<<<<<< HEAD
 // 生成一个永远保持在创世区块的标识符过滤器
-=======
-// 当前区块始终位于0
->>>>>>> 19a5b08f
 func NewStaticFilter(config *params.ChainConfig, genesis common.Hash) Filter {
 	head := func() uint64 { return 0 }
 	return newFilter(config, genesis, head)
@@ -148,11 +135,7 @@
 // newFilter is the internal version of NewFilter, taking closures as its arguments
 // instead of a chain. The reason is to allow testing it without having to simulate
 // an entire blockchain.
-<<<<<<< HEAD
 // 输入区块链配置、创世区块哈希和一个获取区块高度的回调函数来生成过滤器
-=======
-// headfn是一个函数,调用后获取当前最新的区块
->>>>>>> 19a5b08f
 func newFilter(config *params.ChainConfig, genesis common.Hash, headfn func() uint64) Filter {
 	// Calculate the all the valid fork hash and fork next combos
 	// sums保存了所有分叉历史的校验和
@@ -172,11 +155,7 @@
 	}
 	// Add two sentries to simplify the fork checks and don't require special
 	// casing the last one.
-<<<<<<< HEAD
 	// 添加一个永远不会越过的分叉高度，避免处理边界情况
-=======
-	// 使用math.MaxUint64作为哨兵区块,简化边界判断
->>>>>>> 19a5b08f
 	forks = append(forks, math.MaxUint64) // Last fork will never be passed
 
 	// Create a validator that will filter out incompatible chains
@@ -205,59 +184,32 @@
 		for i, fork := range forks {
 			// If our head is beyond this fork, continue to the next (we have a dummy
 			// fork of maxuint64 as the last item to always fail this check eventually).
-<<<<<<< HEAD
 			// 一直找到当前区块高度所在的分叉
-=======
-			// 找到当前区块所在的分叉
->>>>>>> 19a5b08f
 			if head >= fork {
 				continue
 			}
 			// Found the first unpassed fork block, check if our current state matches
 			// the remote checksum (rule #1).
-<<<<<<< HEAD
 			// 本地和远程的FORK_HASH匹配匹配
 			if sums[i] == id.Hash {
 				// Fork checksum matched, check if a remote future fork block already passed
 				// locally without the local node being aware of it (rule #1a).
 				// 本地已经越过了远程节点的FORK_NEXT，这时候要报错
-=======
-			// 远程和本地处于同一个分叉阶段
-			if sums[i] == id.Hash {
-				// Fork checksum matched, check if a remote future fork block already passed
-				// locally without the local node being aware of it (rule #1a).
-				// 远程已知下一个分叉但是还没进入,而本地已经进入了下一个分叉但是却不自知
-				// 本地没有得到下一次分叉位置,没有进行修改就越过了下一次分叉
->>>>>>> 19a5b08f
 				if id.Next > 0 && head >= id.Next {
 					// 本地版本过期了
 					return ErrLocalIncompatibleOrStale
 				}
 				// Haven't passed locally a remote-only fork, accept the connection (rule #1b).
-<<<<<<< HEAD
 				// 其他情况都通过
-=======
-				// 可能本地和远程都没有设置下次分叉节点
-				// 可能远程设置了下次分叉,但是当前本地和远程都还未达到分叉点可以接收
->>>>>>> 19a5b08f
 				return nil
 			}
 			// The local and remote nodes are in different forks currently, check if the
 			// remote checksum is a subset of our local forks (rule #2).
-<<<<<<< HEAD
 			// 远程节点是本地的子集，远程节点的FORK_NEXT要与本地匹配
 			for j := 0; j < i; j++ {
 				if sums[j] == id.Hash {
 					// Remote checksum is a subset, validate based on the announced next fork
 					// 远程节点认为的下一个分叉点与本地不一致，要报错
-=======
-			// 本地和远程明确不在同一个分叉上
-			// 判断远程节点是不是当前节点之前的某个分叉
-			for j := 0; j < i; j++ {
-				if sums[j] == id.Hash {
-					// Remote checksum is a subset, validate based on the announced next fork
-					// 远程节点不知道下一个分叉的位置,说明客户端没有更新
->>>>>>> 19a5b08f
 					if forks[j] != id.Next {
 						return ErrRemoteStale
 					}
@@ -267,11 +219,7 @@
 			}
 			// Remote chain is not a subset of our local one, check if it's a superset by
 			// any chance, signalling that we're simply out of sync (rule #3).
-<<<<<<< HEAD
 			// 本地节点是远程节点的子集
-=======
-			// 判断远程节点是不是能和以后的版本匹配,本地区块没同步完成的时候都是这个状态
->>>>>>> 19a5b08f
 			for j := i + 1; j < len(sums); j++ {
 				if sums[j] == id.Hash {
 					// Yay, remote checksum is a superset, ignore upcoming forks
@@ -279,13 +227,8 @@
 				}
 			}
 			// No exact, subset or superset match. We are on differing chains, reject.
-<<<<<<< HEAD
 			// 本地节点计算了所有已知的分叉点可能生成的FORK_HASH都不能与远程节点匹配
 			// 此时有可能与远程节点不匹配或者本地软件版本太旧了，不知道最新的分叉位置
-=======
-			// 找不到远程节点所在的分叉阶段,应该不在同一条链上
-			// 本地和远程不在一条链,不兼容
->>>>>>> 19a5b08f
 			return ErrLocalIncompatibleOrStale
 		}
 		log.Error("Impossible fork ID validation", "id", id)
@@ -295,11 +238,7 @@
 
 // checksumUpdate calculates the next IEEE CRC32 checksum based on the previous
 // one and a fork block number (equivalent to CRC32(original-blob || fork)).
-<<<<<<< HEAD
 // 已经知道了之前的校验和，计算新增输入的分叉高度后的新的校验和
-=======
-// 加入新的fork后的校验码
->>>>>>> 19a5b08f
 func checksumUpdate(hash uint32, fork uint64) uint32 {
 	var blob [8]byte
 	binary.BigEndian.PutUint64(blob[:], fork)
@@ -307,11 +246,7 @@
 }
 
 // checksumToBytes converts a uint32 checksum into a [4]byte array.
-<<<<<<< HEAD
 // 将uint32类型的校验和转换成长度为4的字节数组
-=======
-// 校验和转换为字节数组
->>>>>>> 19a5b08f
 func checksumToBytes(hash uint32) [4]byte {
 	var blob [4]byte
 	binary.BigEndian.PutUint32(blob[:], hash)
@@ -319,11 +254,7 @@
 }
 
 // gatherForks gathers all the known forks and creates a sorted list out of them.
-<<<<<<< HEAD
 // 用于从区块链配置中得到所有的分叉高度
-=======
-// 获取当前链配置的所有的分叉位置
->>>>>>> 19a5b08f
 func gatherForks(config *params.ChainConfig) []uint64 {
 	// Gather all the fork block numbers via reflection
 	kind := reflect.TypeOf(params.ChainConfig{})
@@ -334,11 +265,7 @@
 	for i := 0; i < kind.NumField(); i++ {
 		// Fetch the next field and skip non-fork rules
 		field := kind.Field(i)
-<<<<<<< HEAD
 		// 找到字段是以Block结尾的
-=======
-		// 寻找Config中所有末尾是"Block"的字段,而且类型是big.Int
->>>>>>> 19a5b08f
 		if !strings.HasSuffix(field.Name, "Block") {
 			continue
 		}
@@ -347,22 +274,14 @@
 			continue
 		}
 		// Extract the fork rule block number and aggregate it
-<<<<<<< HEAD
 		// 提取出来分叉的高度
-=======
-		// 把分叉的位置保存到forks数组中
->>>>>>> 19a5b08f
 		rule := conf.Field(i).Interface().(*big.Int)
 		if rule != nil {
 			forks = append(forks, rule.Uint64())
 		}
 	}
 	// Sort the fork block numbers to permit chronological XOR
-<<<<<<< HEAD
 	// 将所有分叉高度从小到大排序
-=======
-	// 排序
->>>>>>> 19a5b08f
 	for i := 0; i < len(forks); i++ {
 		for j := i + 1; j < len(forks); j++ {
 			if forks[i] > forks[j] {
@@ -371,11 +290,7 @@
 		}
 	}
 	// Deduplicate block numbers applying multiple forks
-<<<<<<< HEAD
 	// 去除重复的分叉高度
-=======
-	// 去重
->>>>>>> 19a5b08f
 	for i := 1; i < len(forks); i++ {
 		if forks[i] == forks[i-1] {
 			forks = append(forks[:i], forks[i+1:]...)
@@ -383,11 +298,7 @@
 		}
 	}
 	// Skip any forks in block 0, that's the genesis ruleset
-<<<<<<< HEAD
 	// 去除高度为0的分叉
-=======
-	// 去掉0位置分叉的
->>>>>>> 19a5b08f
 	if len(forks) > 0 && forks[0] == 0 {
 		forks = forks[1:]
 	}

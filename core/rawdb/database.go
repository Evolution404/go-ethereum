// Copyright 2018 The go-ethereum Authors
// This file is part of the go-ethereum library.
//
// The go-ethereum library is free software: you can redistribute it and/or modify
// it under the terms of the GNU Lesser General Public License as published by
// the Free Software Foundation, either version 3 of the License, or
// (at your option) any later version.
//
// The go-ethereum library is distributed in the hope that it will be useful,
// but WITHOUT ANY WARRANTY; without even the implied warranty of
// MERCHANTABILITY or FITNESS FOR A PARTICULAR PURPOSE. See the
// GNU Lesser General Public License for more details.
//
// You should have received a copy of the GNU Lesser General Public License
// along with the go-ethereum library. If not, see <http://www.gnu.org/licenses/>.

package rawdb

import (
	"bytes"
	"errors"
	"fmt"
	"os"
	"sync/atomic"
	"time"

	"github.com/ethereum/go-ethereum/common"
	"github.com/ethereum/go-ethereum/ethdb"
	"github.com/ethereum/go-ethereum/ethdb/leveldb"
	"github.com/ethereum/go-ethereum/ethdb/memorydb"
	"github.com/ethereum/go-ethereum/log"
	"github.com/olekukonko/tablewriter"
)

// freezerdb is a database wrapper that enabled freezer data retrievals.
// freezerdb内部有两个数据库
// 初始化的时候要指定两个分别实现了这两个接口的对象
type freezerdb struct {
	ethdb.KeyValueStore
	ethdb.AncientStore
}

// Close implements io.Closer, closing both the fast key-value store as well as
// the slow ancient tables.
// 重写了Close方法
// 关闭freezerdb的时候需要关闭两个数据库
func (frdb *freezerdb) Close() error {
	var errs []error
	// 分别关闭两个数据库
	if err := frdb.AncientStore.Close(); err != nil {
		errs = append(errs, err)
	}
	if err := frdb.KeyValueStore.Close(); err != nil {
		errs = append(errs, err)
	}
	if len(errs) != 0 {
		return fmt.Errorf("%v", errs)
	}
	return nil
}

// Freeze is a helper method used for external testing to trigger and block until
// a freeze cycle completes, without having to sleep for a minute to trigger the
// automatic background run.
// DatabaseWithFreezer类型的数据库进行冻结数据
func (frdb *freezerdb) Freeze(threshold uint64) error {
	if frdb.AncientStore.(*freezer).readonly {
		return errReadOnly
	}
	// Set the freezer threshold to a temporary value
	// 使用输入的threshold,函数结束时写回之前的threshold
	defer func(old uint64) {
		atomic.StoreUint64(&frdb.AncientStore.(*freezer).threshold, old)
	}(atomic.LoadUint64(&frdb.AncientStore.(*freezer).threshold))
	atomic.StoreUint64(&frdb.AncientStore.(*freezer).threshold, threshold)

	// Trigger a freeze cycle and block until it's done
	trigger := make(chan struct{}, 1)
	frdb.AncientStore.(*freezer).trigger <- trigger
	// 等待freeze结束
	<-trigger
	return nil
}

// nofreezedb is a database wrapper that disables freezer data retrievals.
// nofreezedb实现了Database接口
type nofreezedb struct {
	ethdb.KeyValueStore
}

// 以下是nofreezedb对象为了实现Database接口编写的一系列方法
// HasAncient returns an error as we don't have a backing chain freezer.
func (db *nofreezedb) HasAncient(kind string, number uint64) (bool, error) {
	return false, errNotSupported
}

// Ancient returns an error as we don't have a backing chain freezer.
func (db *nofreezedb) Ancient(kind string, number uint64) ([]byte, error) {
	return nil, errNotSupported
}

// ReadAncients returns an error as we don't have a backing chain freezer.
func (db *nofreezedb) ReadAncients(kind string, start, max, maxByteSize uint64) ([][]byte, error) {
	return nil, errNotSupported
}

// Ancients returns an error as we don't have a backing chain freezer.
func (db *nofreezedb) Ancients() (uint64, error) {
	return 0, errNotSupported
}

// AncientSize returns an error as we don't have a backing chain freezer.
func (db *nofreezedb) AncientSize(kind string) (uint64, error) {
	return 0, errNotSupported
}

// ModifyAncients is not supported.
func (db *nofreezedb) ModifyAncients(func(ethdb.AncientWriteOp) error) (int64, error) {
	return 0, errNotSupported
}

// TruncateAncients returns an error as we don't have a backing chain freezer.
func (db *nofreezedb) TruncateAncients(items uint64) error {
	return errNotSupported
}

// Sync returns an error as we don't have a backing chain freezer.
func (db *nofreezedb) Sync() error {
	return errNotSupported
}

// NewDatabase creates a high level database on top of a given key-value data
// store without a freezer moving immutable chain segments into cold storage.
// 将ethdb.KeyValueStore对象转换为ethdb.Database对象
func NewDatabase(db ethdb.KeyValueStore) ethdb.Database {
	return &nofreezedb{KeyValueStore: db}
}

// NewDatabaseWithFreezer creates a high level database on top of a given key-
// value data store with a freezer moving immutable chain segments into cold
// storage.
// freezer是存储路径,namespace用于metrics通知
func NewDatabaseWithFreezer(db ethdb.KeyValueStore, freezer string, namespace string, readonly bool) (ethdb.Database, error) {
	// Create the idle freezer instance
<<<<<<< HEAD
	frdb, err := newFreezer(freezer, namespace, readonly, freezerTableSize, FreezerNoSnappy)
=======
	// 创建freezer对象
	frdb, err := newFreezer(freezer, namespace, readonly)
>>>>>>> 19a5b08f
	if err != nil {
		return nil, err
	}
	// Since the freezer can be stored separately from the user's key-value database,
	// there's a fairly high probability that the user requests invalid combinations
	// of the freezer and database. Ensure that we don't shoot ourselves in the foot
	// by serving up conflicting data, leading to both datastores getting corrupted.
	//
	//   - If both the freezer and key-value store is empty (no genesis), we just
	//     initialized a new empty freezer, so everything's fine.
	//   - If the key-value store is empty, but the freezer is not, we need to make
	//     sure the user's genesis matches the freezer. That will be checked in the
	//     blockchain, since we don't have the genesis block here (nor should we at
	//     this point care, the key-value/freezer combo is valid).
	//   - If neither the key-value store nor the freezer is empty, cross validate
	//     the genesis hashes to make sure they are compatible. If they are, also
	//     ensure that there's no gap between the freezer and sunsequently leveldb.
	//   - If the key-value store is not empty, but the freezer is we might just be
	//     upgrading to the freezer release, or we might have had a small chain and
	//     not frozen anything yet. Ensure that no blocks are missing yet from the
	//     key-value store, since that would mean we already had an old freezer.

	// If the genesis hash is empty, we have a new key-value store, so nothing to
	// validate in this method. If, however, the genesis hash is not nil, compare
	// it to the freezer content.
	// 获取创世区块的哈希,保证freezer里的创世区块哈希与db里保存的一致
	if kvgenesis, _ := db.Get(headerHashKey(0)); len(kvgenesis) > 0 {
		// freezer里面有数据
		if frozen, _ := frdb.Ancients(); frozen > 0 {
			// If the freezer already contains something, ensure that the genesis blocks
			// match, otherwise we might mix up freezers across chains and destroy both
			// the freezer and the key-value store.
			// 获取freezer里的创世哈希,确保一致
			frgenesis, err := frdb.Ancient(freezerHashTable, 0)
			if err != nil {
				return nil, fmt.Errorf("failed to retrieve genesis from ancient %v", err)
			} else if !bytes.Equal(kvgenesis, frgenesis) {
				return nil, fmt.Errorf("genesis mismatch: %#x (leveldb) != %#x (ancients)", kvgenesis, frgenesis)
			}
			// Key-value store and freezer belong to the same network. Ensure that they
			// are contiguous, otherwise we might end up with a non-functional freezer.
			if kvhash, _ := db.Get(headerHashKey(frozen)); len(kvhash) == 0 {
				// Subsequent header after the freezer limit is missing from the database.
				// Reject startup is the database has a more recent head.
				if *ReadHeaderNumber(db, ReadHeadHeaderHash(db)) > frozen-1 {
					return nil, fmt.Errorf("gap (#%d) in the chain between ancients and leveldb", frozen)
				}
				// Database contains only older data than the freezer, this happens if the
				// state was wiped and reinited from an existing freezer.
			}
			// Otherwise, key-value store continues where the freezer left off, all is fine.
			// We might have duplicate blocks (crash after freezer write but before key-value
			// store deletion, but that's fine).
		// freezer是空的
		} else {
			// If the freezer is empty, ensure nothing was moved yet from the key-value
			// store, otherwise we'll end up missing data. We check block #1 to decide
			// if we froze anything previously or not, but do take care of databases with
			// only the genesis block.
			// freezer是空的所以如果创世块后有块的话,都应该还在db里面
			// 只需要判断1号块
			if ReadHeadHeaderHash(db) != common.BytesToHash(kvgenesis) {
				// Key-value store contains more data than the genesis block, make sure we
				// didn't freeze anything yet.
				if kvblob, _ := db.Get(headerHashKey(1)); len(kvblob) == 0 {
					return nil, errors.New("ancient chain segments already extracted, please set --datadir.ancient to the correct path")
				}
				// Block #1 is still in the database, we're allowed to init a new feezer
			}
			// Otherwise, the head header is still the genesis, we're allowed to init a new
			// feezer.
		}
	}
	// Freezer is consistent with the key-value database, permit combining the two
	if !frdb.readonly {
		frdb.wg.Add(1)
		go func() {
			// 协程调用freeze定期将db的数据存储到freezer中
			frdb.freeze(db)
			frdb.wg.Done()
		}()
	}
	return &freezerdb{
		KeyValueStore: db,
		AncientStore:  frdb,
	}, nil
}

// NewMemoryDatabase creates an ephemeral in-memory key-value database without a
// freezer moving immutable chain segments into cold storage.
// 新建一个内存数据库
func NewMemoryDatabase() ethdb.Database {
	return NewDatabase(memorydb.New())
}

// NewMemoryDatabaseWithCap creates an ephemeral in-memory key-value database
// with an initial starting capacity, but without a freezer moving immutable
// chain segments into cold storage.
// 新建一个指定容量的内存数据库,也就是map的大小
func NewMemoryDatabaseWithCap(size int) ethdb.Database {
	return NewDatabase(memorydb.NewWithCap(size))
}

// NewLevelDBDatabase creates a persistent key-value database without a freezer
// moving immutable chain segments into cold storage.
// 新建LevelDB的数据库
func NewLevelDBDatabase(file string, cache int, handles int, namespace string, readonly bool) (ethdb.Database, error) {
	db, err := leveldb.New(file, cache, handles, namespace, readonly)
	if err != nil {
		return nil, err
	}
	return NewDatabase(db), nil
}

// NewLevelDBDatabaseWithFreezer creates a persistent key-value database with a
// freezer moving immutable chain segments into cold storage.
// 直接新建leveldb和freezer
func NewLevelDBDatabaseWithFreezer(file string, cache int, handles int, freezer string, namespace string, readonly bool) (ethdb.Database, error) {
	kvdb, err := leveldb.New(file, cache, handles, namespace, readonly)
	if err != nil {
		return nil, err
	}
	frdb, err := NewDatabaseWithFreezer(kvdb, freezer, namespace, readonly)
	if err != nil {
		kvdb.Close()
		return nil, err
	}
	return frdb, nil
}

type counter uint64

func (c counter) String() string {
	return fmt.Sprintf("%d", c)
}

func (c counter) Percentage(current uint64) string {
	return fmt.Sprintf("%d", current*100/uint64(c))
}

// stat stores sizes and count for a parameter
type stat struct {
	size  common.StorageSize
	count counter
}

// Add size to the stat and increase the counter by 1
func (s *stat) Add(size common.StorageSize) {
	s.size += size
	s.count++
}

func (s *stat) Size() string {
	return s.size.String()
}

func (s *stat) Count() string {
	return s.count.String()
}

// InspectDatabase traverses the entire database and checks the size
// of all different categories of data.
// 检查所有不同类别数据的大小
func InspectDatabase(db ethdb.Database, keyPrefix, keyStart []byte) error {
	it := db.NewIterator(keyPrefix, keyStart)
	defer it.Release()

	var (
		count  int64
		start  = time.Now()
		logged = time.Now()

		// Key-value store statistics
		headers         stat
		bodies          stat
		receipts        stat
		tds             stat
		numHashPairings stat
		hashNumPairings stat
		tries           stat
		codes           stat
		txLookups       stat
		accountSnaps    stat
		storageSnaps    stat
		preimages       stat
		bloomBits       stat
		cliqueSnaps     stat

		// Ancient store statistics
		ancientHeadersSize  common.StorageSize
		ancientBodiesSize   common.StorageSize
		ancientReceiptsSize common.StorageSize
		ancientTdsSize      common.StorageSize
		ancientHashesSize   common.StorageSize

		// Les statistic
		chtTrieNodes   stat
		bloomTrieNodes stat

		// Meta- and unaccounted data
		metadata    stat
		unaccounted stat

		// Totals
		total common.StorageSize
	)
	// Inspect key-value database first.
	for it.Next() {
		var (
			key  = it.Key()
			size = common.StorageSize(len(key) + len(it.Value()))
		)
		total += size
		switch {
		case bytes.HasPrefix(key, headerPrefix) && len(key) == (len(headerPrefix)+8+common.HashLength):
			headers.Add(size)
		case bytes.HasPrefix(key, blockBodyPrefix) && len(key) == (len(blockBodyPrefix)+8+common.HashLength):
			bodies.Add(size)
		case bytes.HasPrefix(key, blockReceiptsPrefix) && len(key) == (len(blockReceiptsPrefix)+8+common.HashLength):
			receipts.Add(size)
		case bytes.HasPrefix(key, headerPrefix) && bytes.HasSuffix(key, headerTDSuffix):
			tds.Add(size)
		case bytes.HasPrefix(key, headerPrefix) && bytes.HasSuffix(key, headerHashSuffix):
			numHashPairings.Add(size)
		case bytes.HasPrefix(key, headerNumberPrefix) && len(key) == (len(headerNumberPrefix)+common.HashLength):
			hashNumPairings.Add(size)
		case len(key) == common.HashLength:
			tries.Add(size)
		case bytes.HasPrefix(key, CodePrefix) && len(key) == len(CodePrefix)+common.HashLength:
			codes.Add(size)
		case bytes.HasPrefix(key, txLookupPrefix) && len(key) == (len(txLookupPrefix)+common.HashLength):
			txLookups.Add(size)
		case bytes.HasPrefix(key, SnapshotAccountPrefix) && len(key) == (len(SnapshotAccountPrefix)+common.HashLength):
			accountSnaps.Add(size)
		case bytes.HasPrefix(key, SnapshotStoragePrefix) && len(key) == (len(SnapshotStoragePrefix)+2*common.HashLength):
			storageSnaps.Add(size)
		case bytes.HasPrefix(key, preimagePrefix) && len(key) == (len(preimagePrefix)+common.HashLength):
			preimages.Add(size)
		case bytes.HasPrefix(key, configPrefix) && len(key) == (len(configPrefix)+common.HashLength):
			metadata.Add(size)
		case bytes.HasPrefix(key, bloomBitsPrefix) && len(key) == (len(bloomBitsPrefix)+10+common.HashLength):
			bloomBits.Add(size)
		case bytes.HasPrefix(key, BloomBitsIndexPrefix):
			bloomBits.Add(size)
		case bytes.HasPrefix(key, []byte("clique-")) && len(key) == 7+common.HashLength:
			cliqueSnaps.Add(size)
		case bytes.HasPrefix(key, []byte("cht-")) ||
			bytes.HasPrefix(key, []byte("chtIndexV2-")) ||
			bytes.HasPrefix(key, []byte("chtRootV2-")): // Canonical hash trie
			chtTrieNodes.Add(size)
		case bytes.HasPrefix(key, []byte("blt-")) ||
			bytes.HasPrefix(key, []byte("bltIndex-")) ||
			bytes.HasPrefix(key, []byte("bltRoot-")): // Bloomtrie sub
			bloomTrieNodes.Add(size)
		default:
			var accounted bool
			for _, meta := range [][]byte{
				databaseVersionKey, headHeaderKey, headBlockKey, headFastBlockKey, lastPivotKey,
				fastTrieProgressKey, snapshotDisabledKey, snapshotRootKey, snapshotJournalKey,
				snapshotGeneratorKey, snapshotRecoveryKey, txIndexTailKey, fastTxLookupLimitKey,
				uncleanShutdownKey, badBlockKey,
			} {
				if bytes.Equal(key, meta) {
					metadata.Add(size)
					accounted = true
					break
				}
			}
			if !accounted {
				unaccounted.Add(size)
			}
		}
		count++
		if count%1000 == 0 && time.Since(logged) > 8*time.Second {
			log.Info("Inspecting database", "count", count, "elapsed", common.PrettyDuration(time.Since(start)))
			logged = time.Now()
		}
	}
	// Inspect append-only file store then.
	ancientSizes := []*common.StorageSize{&ancientHeadersSize, &ancientBodiesSize, &ancientReceiptsSize, &ancientHashesSize, &ancientTdsSize}
	for i, category := range []string{freezerHeaderTable, freezerBodiesTable, freezerReceiptTable, freezerHashTable, freezerDifficultyTable} {
		if size, err := db.AncientSize(category); err == nil {
			*ancientSizes[i] += common.StorageSize(size)
			total += common.StorageSize(size)
		}
	}
	// Get number of ancient rows inside the freezer
	ancients := counter(0)
	if count, err := db.Ancients(); err == nil {
		ancients = counter(count)
	}
	// Display the database statistic.
	stats := [][]string{
		{"Key-Value store", "Headers", headers.Size(), headers.Count()},
		{"Key-Value store", "Bodies", bodies.Size(), bodies.Count()},
		{"Key-Value store", "Receipt lists", receipts.Size(), receipts.Count()},
		{"Key-Value store", "Difficulties", tds.Size(), tds.Count()},
		{"Key-Value store", "Block number->hash", numHashPairings.Size(), numHashPairings.Count()},
		{"Key-Value store", "Block hash->number", hashNumPairings.Size(), hashNumPairings.Count()},
		{"Key-Value store", "Transaction index", txLookups.Size(), txLookups.Count()},
		{"Key-Value store", "Bloombit index", bloomBits.Size(), bloomBits.Count()},
		{"Key-Value store", "Contract codes", codes.Size(), codes.Count()},
		{"Key-Value store", "Trie nodes", tries.Size(), tries.Count()},
		{"Key-Value store", "Trie preimages", preimages.Size(), preimages.Count()},
		{"Key-Value store", "Account snapshot", accountSnaps.Size(), accountSnaps.Count()},
		{"Key-Value store", "Storage snapshot", storageSnaps.Size(), storageSnaps.Count()},
		{"Key-Value store", "Clique snapshots", cliqueSnaps.Size(), cliqueSnaps.Count()},
		{"Key-Value store", "Singleton metadata", metadata.Size(), metadata.Count()},
		{"Ancient store", "Headers", ancientHeadersSize.String(), ancients.String()},
		{"Ancient store", "Bodies", ancientBodiesSize.String(), ancients.String()},
		{"Ancient store", "Receipt lists", ancientReceiptsSize.String(), ancients.String()},
		{"Ancient store", "Difficulties", ancientTdsSize.String(), ancients.String()},
		{"Ancient store", "Block number->hash", ancientHashesSize.String(), ancients.String()},
		{"Light client", "CHT trie nodes", chtTrieNodes.Size(), chtTrieNodes.Count()},
		{"Light client", "Bloom trie nodes", bloomTrieNodes.Size(), bloomTrieNodes.Count()},
	}
	table := tablewriter.NewWriter(os.Stdout)
	table.SetHeader([]string{"Database", "Category", "Size", "Items"})
	table.SetFooter([]string{"", "Total", total.String(), " "})
	table.AppendBulk(stats)
	table.Render()

	if unaccounted.size > 0 {
		log.Error("Database contains unaccounted data", "size", unaccounted.size, "count", unaccounted.count)
	}

	return nil
}<|MERGE_RESOLUTION|>--- conflicted
+++ resolved
@@ -142,12 +142,7 @@
 // freezer是存储路径,namespace用于metrics通知
 func NewDatabaseWithFreezer(db ethdb.KeyValueStore, freezer string, namespace string, readonly bool) (ethdb.Database, error) {
 	// Create the idle freezer instance
-<<<<<<< HEAD
 	frdb, err := newFreezer(freezer, namespace, readonly, freezerTableSize, FreezerNoSnappy)
-=======
-	// 创建freezer对象
-	frdb, err := newFreezer(freezer, namespace, readonly)
->>>>>>> 19a5b08f
 	if err != nil {
 		return nil, err
 	}

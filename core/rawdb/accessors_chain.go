// Copyright 2018 The go-ethereum Authors
// This file is part of the go-ethereum library.
//
// The go-ethereum library is free software: you can redistribute it and/or modify
// it under the terms of the GNU Lesser General Public License as published by
// the Free Software Foundation, either version 3 of the License, or
// (at your option) any later version.
//
// The go-ethereum library is distributed in the hope that it will be useful,
// but WITHOUT ANY WARRANTY; without even the implied warranty of
// MERCHANTABILITY or FITNESS FOR A PARTICULAR PURPOSE. See the
// GNU Lesser General Public License for more details.
//
// You should have received a copy of the GNU Lesser General Public License
// along with the go-ethereum library. If not, see <http://www.gnu.org/licenses/>.

package rawdb
// 提供一系列数据库操作的方法

import (
	"bytes"
	"encoding/binary"
	"errors"
	"fmt"
	"math/big"
	"sort"

	"github.com/ethereum/go-ethereum/common"
	"github.com/ethereum/go-ethereum/core/types"
	"github.com/ethereum/go-ethereum/crypto"
	"github.com/ethereum/go-ethereum/ethdb"
	"github.com/ethereum/go-ethereum/log"
	"github.com/ethereum/go-ethereum/params"
	"github.com/ethereum/go-ethereum/rlp"
)

// ReadCanonicalHash retrieves the hash assigned to a canonical block number.
// 根据块号查询块哈希
func ReadCanonicalHash(db ethdb.Reader, number uint64) common.Hash {
	var data []byte
	db.ReadAncients(func(reader ethdb.AncientReader) error {
		data, _ = reader.Ancient(freezerHashTable, number)
		if len(data) == 0 {
			// Get it by hash from leveldb
			data, _ = db.Get(headerHashKey(number))
		}
		return nil
	})
	return common.BytesToHash(data)
}

// WriteCanonicalHash stores the hash assigned to a canonical block number.
// 向数据库写入 块号->块哈希
func WriteCanonicalHash(db ethdb.KeyValueWriter, hash common.Hash, number uint64) {
	if err := db.Put(headerHashKey(number), hash.Bytes()); err != nil {
		log.Crit("Failed to store number to hash mapping", "err", err)
	}
}

// DeleteCanonicalHash removes the number to hash canonical mapping.
// 删除 块号->块哈希
func DeleteCanonicalHash(db ethdb.KeyValueWriter, number uint64) {
	if err := db.Delete(headerHashKey(number)); err != nil {
		log.Crit("Failed to delete number to hash mapping", "err", err)
	}
}

// ReadAllHashes retrieves all the hashes assigned to blocks at a certain heights,
// both canonical and reorged forks included.
// 查询leveldb中指定区块号对应的区块哈希,由于分叉可能导致一个区块号对应多个区块哈希
// 该函数不会查询冻结数据
func ReadAllHashes(db ethdb.Iteratee, number uint64) []common.Hash {
	prefix := headerKeyPrefix(number)

	// 初始容量为1,大部分情况只会查询到一个结果
	hashes := make([]common.Hash, 0, 1)
	it := db.NewIterator(prefix, nil)
	defer it.Release()

	for it.Next() {
		if key := it.Key(); len(key) == len(prefix)+32 {
			// 哈希值是最后32个字节
			hashes = append(hashes, common.BytesToHash(key[len(key)-32:]))
		}
	}
	return hashes
}

type NumberHash struct {
	Number uint64
	Hash   common.Hash
}

// ReadAllHashes retrieves all the hashes assigned to blocks at a certain heights,
// both canonical and reorged forks included.
// This method considers both limits to be _inclusive_.
func ReadAllHashesInRange(db ethdb.Iteratee, first, last uint64) []*NumberHash {
	var (
		start     = encodeBlockNumber(first)
		keyLength = len(headerPrefix) + 8 + 32
		hashes    = make([]*NumberHash, 0, 1+last-first)
		it        = db.NewIterator(headerPrefix, start)
	)
	defer it.Release()
	for it.Next() {
		key := it.Key()
		if len(key) != keyLength {
			continue
		}
		num := binary.BigEndian.Uint64(key[len(headerPrefix) : len(headerPrefix)+8])
		if num > last {
			break
		}
		hash := common.BytesToHash(key[len(key)-32:])
		hashes = append(hashes, &NumberHash{num, hash})
	}
	return hashes
}

// ReadAllCanonicalHashes retrieves all canonical number and hash mappings at the
// certain chain range. If the accumulated entries reaches the given threshold,
// abort the iteration and return the semi-finish result.
// 查询从from块开始到to块的块号和块哈希
// 最多查询limit个
func ReadAllCanonicalHashes(db ethdb.Iteratee, from uint64, to uint64, limit int) ([]uint64, []common.Hash) {
	// Short circuit if the limit is 0.
	if limit == 0 {
		return nil, nil
	}
	var (
		numbers []uint64
		hashes  []common.Hash
	)
	// Construct the key prefix of start point.
	start, end := headerHashKey(from), headerHashKey(to)
	it := db.NewIterator(nil, start)
	defer it.Release()

	for it.Next() {
		// 一直循环到end位置
		if bytes.Compare(it.Key(), end) >= 0 {
			break
		}
		// +8是uint64,+1是后缀
		if key := it.Key(); len(key) == len(headerPrefix)+8+1 && bytes.Equal(key[len(key)-1:], headerHashSuffix) {
			numbers = append(numbers, binary.BigEndian.Uint64(key[len(headerPrefix):len(headerPrefix)+8]))
			hashes = append(hashes, common.BytesToHash(it.Value()))
			// If the accumulated entries reaches the limit threshold, return.
			if len(numbers) >= limit {
				break
			}
		}
	}
	return numbers, hashes
}

// ReadHeaderNumber returns the header number assigned to a hash.
// 块哈希->块号
func ReadHeaderNumber(db ethdb.KeyValueReader, hash common.Hash) *uint64 {
	data, _ := db.Get(headerNumberKey(hash))
	if len(data) != 8 {
		return nil
	}
	number := binary.BigEndian.Uint64(data)
	return &number
}

// WriteHeaderNumber stores the hash->number mapping.
func WriteHeaderNumber(db ethdb.KeyValueWriter, hash common.Hash, number uint64) {
	key := headerNumberKey(hash)
	enc := encodeBlockNumber(number)
	if err := db.Put(key, enc); err != nil {
		log.Crit("Failed to store hash to number mapping", "err", err)
	}
}

// DeleteHeaderNumber removes hash->number mapping.
func DeleteHeaderNumber(db ethdb.KeyValueWriter, hash common.Hash) {
	if err := db.Delete(headerNumberKey(hash)); err != nil {
		log.Crit("Failed to delete hash to number mapping", "err", err)
	}
}

// ReadHeadHeaderHash retrieves the hash of the current canonical head header.
// 读取最新的块的哈希
func ReadHeadHeaderHash(db ethdb.KeyValueReader) common.Hash {
	data, _ := db.Get(headHeaderKey)
	if len(data) == 0 {
		return common.Hash{}
	}
	return common.BytesToHash(data)
}

// WriteHeadHeaderHash stores the hash of the current canonical head header.
func WriteHeadHeaderHash(db ethdb.KeyValueWriter, hash common.Hash) {
	if err := db.Put(headHeaderKey, hash.Bytes()); err != nil {
		log.Crit("Failed to store last header's hash", "err", err)
	}
}

// ReadHeadBlockHash retrieves the hash of the current canonical head block.
func ReadHeadBlockHash(db ethdb.KeyValueReader) common.Hash {
	data, _ := db.Get(headBlockKey)
	if len(data) == 0 {
		return common.Hash{}
	}
	return common.BytesToHash(data)
}

// WriteHeadBlockHash stores the head block's hash.
func WriteHeadBlockHash(db ethdb.KeyValueWriter, hash common.Hash) {
	if err := db.Put(headBlockKey, hash.Bytes()); err != nil {
		log.Crit("Failed to store last block's hash", "err", err)
	}
}

// ReadHeadFastBlockHash retrieves the hash of the current fast-sync head block.
func ReadHeadFastBlockHash(db ethdb.KeyValueReader) common.Hash {
	data, _ := db.Get(headFastBlockKey)
	if len(data) == 0 {
		return common.Hash{}
	}
	return common.BytesToHash(data)
}

// WriteHeadFastBlockHash stores the hash of the current fast-sync head block.
func WriteHeadFastBlockHash(db ethdb.KeyValueWriter, hash common.Hash) {
	if err := db.Put(headFastBlockKey, hash.Bytes()); err != nil {
		log.Crit("Failed to store last fast block's hash", "err", err)
	}
}

// ReadLastPivotNumber retrieves the number of the last pivot block. If the node
// full synced, the last pivot will always be nil.
func ReadLastPivotNumber(db ethdb.KeyValueReader) *uint64 {
	data, _ := db.Get(lastPivotKey)
	if len(data) == 0 {
		return nil
	}
	var pivot uint64
	if err := rlp.DecodeBytes(data, &pivot); err != nil {
		log.Error("Invalid pivot block number in database", "err", err)
		return nil
	}
	return &pivot
}

// WriteLastPivotNumber stores the number of the last pivot block.
func WriteLastPivotNumber(db ethdb.KeyValueWriter, pivot uint64) {
	enc, err := rlp.EncodeToBytes(pivot)
	if err != nil {
		log.Crit("Failed to encode pivot block number", "err", err)
	}
	if err := db.Put(lastPivotKey, enc); err != nil {
		log.Crit("Failed to store pivot block number", "err", err)
	}
}

<<<<<<< HEAD
// ReadFastTrieProgress retrieves the number of tries nodes fast synced to allow
// reporting correct numbers across restarts.
func ReadFastTrieProgress(db ethdb.KeyValueReader) uint64 {
	data, _ := db.Get(fastTrieProgressKey)
	if len(data) == 0 {
		return 0
	}
	return new(big.Int).SetBytes(data).Uint64()
}

// WriteFastTrieProgress stores the fast sync trie process counter to support
// retrieving it across restarts.
// 写入当前fast模式下状态树同步的进度
func WriteFastTrieProgress(db ethdb.KeyValueWriter, count uint64) {
	if err := db.Put(fastTrieProgressKey, new(big.Int).SetUint64(count).Bytes()); err != nil {
		log.Crit("Failed to store fast sync trie progress", "err", err)
	}
}

=======
>>>>>>> 86fe359a
// ReadTxIndexTail retrieves the number of oldest indexed block
// whose transaction indices has been indexed. If the corresponding entry
// is non-existent in database it means the indexing has been finished.
func ReadTxIndexTail(db ethdb.KeyValueReader) *uint64 {
	data, _ := db.Get(txIndexTailKey)
	if len(data) != 8 {
		return nil
	}
	number := binary.BigEndian.Uint64(data)
	return &number
}

// WriteTxIndexTail stores the number of oldest indexed block
// into database.
func WriteTxIndexTail(db ethdb.KeyValueWriter, number uint64) {
	if err := db.Put(txIndexTailKey, encodeBlockNumber(number)); err != nil {
		log.Crit("Failed to store the transaction index tail", "err", err)
	}
}

// ReadFastTxLookupLimit retrieves the tx lookup limit used in fast sync.
func ReadFastTxLookupLimit(db ethdb.KeyValueReader) *uint64 {
	data, _ := db.Get(fastTxLookupLimitKey)
	if len(data) != 8 {
		return nil
	}
	number := binary.BigEndian.Uint64(data)
	return &number
}

// WriteFastTxLookupLimit stores the txlookup limit used in fast sync into database.
func WriteFastTxLookupLimit(db ethdb.KeyValueWriter, number uint64) {
	if err := db.Put(fastTxLookupLimitKey, encodeBlockNumber(number)); err != nil {
		log.Crit("Failed to store transaction lookup limit for fast sync", "err", err)
	}
}

// ReadHeaderRLP retrieves a block header in its raw RLP database encoding.
// 输入块哈希和块号获取区块头的原始信息
func ReadHeaderRLP(db ethdb.Reader, hash common.Hash, number uint64) rlp.RawValue {
	var data []byte
	db.ReadAncients(func(reader ethdb.AncientReader) error {
		// First try to look up the data in ancient database. Extra hash
		// comparison is necessary since ancient database only maintains
		// the canonical data.
		data, _ = reader.Ancient(freezerHeaderTable, number)
		if len(data) > 0 && crypto.Keccak256Hash(data) == hash {
			return nil
		}
		// If not, try reading from leveldb
		data, _ = db.Get(headerKey(number, hash))
		return nil
	})
	return data
}

// HasHeader verifies the existence of a block header corresponding to the hash.
// 输入块号和块哈希,判断是否存在指定的块
func HasHeader(db ethdb.Reader, hash common.Hash, number uint64) bool {
	if isCanon(db, number, hash) {
		return true
	}
	if has, err := db.Has(headerKey(number, hash)); !has || err != nil {
		return false
	}
	return true
}

// ReadHeader retrieves the block header corresponding to the hash.
// 输入块哈希和块号获取区块头对象
func ReadHeader(db ethdb.Reader, hash common.Hash, number uint64) *types.Header {
	data := ReadHeaderRLP(db, hash, number)
	if len(data) == 0 {
		return nil
	}
	header := new(types.Header)
	if err := rlp.Decode(bytes.NewReader(data), header); err != nil {
		log.Error("Invalid block header RLP", "hash", hash, "err", err)
		return nil
	}
	return header
}

// WriteHeader stores a block header into the database and also stores the hash-
// to-number mapping.
// 将区块头对象写入数据库
// 要操作数据库两次
// 写入 hash -> number 映射
// 写入 headerkey -> 区块头数据 映射
func WriteHeader(db ethdb.KeyValueWriter, header *types.Header) {
	// 得到区块哈希和区块号
	var (
		hash   = header.Hash()
		number = header.Number.Uint64()
	)
	// Write the hash -> number mapping
	WriteHeaderNumber(db, hash, number)

	// Write the encoded header
	data, err := rlp.EncodeToBytes(header)
	if err != nil {
		log.Crit("Failed to RLP encode header", "err", err)
	}
	key := headerKey(number, hash)
	if err := db.Put(key, data); err != nil {
		log.Crit("Failed to store header", "err", err)
	}
}

// DeleteHeader removes all block header data associated with a hash.
// 一个区块头对应两条数据
// hash -> number
// headerkey -> data
func DeleteHeader(db ethdb.KeyValueWriter, hash common.Hash, number uint64) {
	deleteHeaderWithoutNumber(db, hash, number)
	if err := db.Delete(headerNumberKey(hash)); err != nil {
		log.Crit("Failed to delete hash to number mapping", "err", err)
	}
}

// deleteHeaderWithoutNumber removes only the block header but does not remove
// the hash to number mapping.
// 删除区块头存储的 headerkey -> data 这条数据
func deleteHeaderWithoutNumber(db ethdb.KeyValueWriter, hash common.Hash, number uint64) {
	if err := db.Delete(headerKey(number, hash)); err != nil {
		log.Crit("Failed to delete header", "err", err)
	}
}

// isCanon is an internal utility method, to check whether the given number/hash
// is part of the ancient (canon) set.
func isCanon(reader ethdb.AncientReader, number uint64, hash common.Hash) bool {
	h, err := reader.Ancient(freezerHashTable, number)
	if err != nil {
		return false
	}
	return bytes.Equal(h, hash[:])
}

// ReadBodyRLP retrieves the block body (transactions and uncles) in RLP encoding.
// 输入区块哈希和区块号获取区块体的原始数据
func ReadBodyRLP(db ethdb.Reader, hash common.Hash, number uint64) rlp.RawValue {
	// First try to look up the data in ancient database. Extra hash
	// comparison is necessary since ancient database only maintains
	// the canonical data.
	var data []byte
	db.ReadAncients(func(reader ethdb.AncientReader) error {
		// Check if the data is in ancients
		if isCanon(reader, number, hash) {
			data, _ = reader.Ancient(freezerBodiesTable, number)
			return nil
		}
		// If not, try reading from leveldb
		data, _ = db.Get(blockBodyKey(number, hash))
		return nil
	})
	return data
}

// ReadCanonicalBodyRLP retrieves the block body (transactions and uncles) for the canonical
// block at number, in RLP encoding.
// 输入区块号获取区块体的原始数据,不校验区块哈希
func ReadCanonicalBodyRLP(db ethdb.Reader, number uint64) rlp.RawValue {
	var data []byte
	db.ReadAncients(func(reader ethdb.AncientReader) error {
		data, _ = reader.Ancient(freezerBodiesTable, number)
		if len(data) > 0 {
			return nil
		}
		// Get it by hash from leveldb
		data, _ = db.Get(blockBodyKey(number, ReadCanonicalHash(db, number)))
		return nil
	})
	return data
}

// WriteBodyRLP stores an RLP encoded block body into the database.
func WriteBodyRLP(db ethdb.KeyValueWriter, hash common.Hash, number uint64, rlp rlp.RawValue) {
	if err := db.Put(blockBodyKey(number, hash), rlp); err != nil {
		log.Crit("Failed to store block body", "err", err)
	}
}

// HasBody verifies the existence of a block body corresponding to the hash.
func HasBody(db ethdb.Reader, hash common.Hash, number uint64) bool {
	if isCanon(db, number, hash) {
		return true
	}
	if has, err := db.Has(blockBodyKey(number, hash)); !has || err != nil {
		return false
	}
	return true
}

// ReadBody retrieves the block body corresponding to the hash.
func ReadBody(db ethdb.Reader, hash common.Hash, number uint64) *types.Body {
	data := ReadBodyRLP(db, hash, number)
	if len(data) == 0 {
		return nil
	}
	body := new(types.Body)
	if err := rlp.Decode(bytes.NewReader(data), body); err != nil {
		log.Error("Invalid block body RLP", "hash", hash, "err", err)
		return nil
	}
	return body
}

// WriteBody stores a block body into the database.
func WriteBody(db ethdb.KeyValueWriter, hash common.Hash, number uint64, body *types.Body) {
	data, err := rlp.EncodeToBytes(body)
	if err != nil {
		log.Crit("Failed to RLP encode body", "err", err)
	}
	WriteBodyRLP(db, hash, number, data)
}

// DeleteBody removes all block body data associated with a hash.
func DeleteBody(db ethdb.KeyValueWriter, hash common.Hash, number uint64) {
	if err := db.Delete(blockBodyKey(number, hash)); err != nil {
		log.Crit("Failed to delete block body", "err", err)
	}
}

// ReadTdRLP retrieves a block's total difficulty corresponding to the hash in RLP encoding.
func ReadTdRLP(db ethdb.Reader, hash common.Hash, number uint64) rlp.RawValue {
	var data []byte
	db.ReadAncients(func(reader ethdb.AncientReader) error {
		// Check if the data is in ancients
		if isCanon(reader, number, hash) {
			data, _ = reader.Ancient(freezerDifficultyTable, number)
			return nil
		}
		// If not, try reading from leveldb
		data, _ = db.Get(headerTDKey(number, hash))
		return nil
	})
	return data
}

// ReadTd retrieves a block's total difficulty corresponding to the hash.
func ReadTd(db ethdb.Reader, hash common.Hash, number uint64) *big.Int {
	data := ReadTdRLP(db, hash, number)
	if len(data) == 0 {
		return nil
	}
	td := new(big.Int)
	if err := rlp.Decode(bytes.NewReader(data), td); err != nil {
		log.Error("Invalid block total difficulty RLP", "hash", hash, "err", err)
		return nil
	}
	return td
}

// WriteTd stores the total difficulty of a block into the database.
func WriteTd(db ethdb.KeyValueWriter, hash common.Hash, number uint64, td *big.Int) {
	data, err := rlp.EncodeToBytes(td)
	if err != nil {
		log.Crit("Failed to RLP encode block total difficulty", "err", err)
	}
	if err := db.Put(headerTDKey(number, hash), data); err != nil {
		log.Crit("Failed to store block total difficulty", "err", err)
	}
}

// DeleteTd removes all block total difficulty data associated with a hash.
func DeleteTd(db ethdb.KeyValueWriter, hash common.Hash, number uint64) {
	if err := db.Delete(headerTDKey(number, hash)); err != nil {
		log.Crit("Failed to delete block total difficulty", "err", err)
	}
}

// HasReceipts verifies the existence of all the transaction receipts belonging
// to a block.
func HasReceipts(db ethdb.Reader, hash common.Hash, number uint64) bool {
	if isCanon(db, number, hash) {
		return true
	}
	if has, err := db.Has(blockReceiptsKey(number, hash)); !has || err != nil {
		return false
	}
	return true
}

// ReadReceiptsRLP retrieves all the transaction receipts belonging to a block in RLP encoding.
func ReadReceiptsRLP(db ethdb.Reader, hash common.Hash, number uint64) rlp.RawValue {
	var data []byte
	db.ReadAncients(func(reader ethdb.AncientReader) error {
		// Check if the data is in ancients
		if isCanon(reader, number, hash) {
			data, _ = reader.Ancient(freezerReceiptTable, number)
			return nil
		}
		// If not, try reading from leveldb
		data, _ = db.Get(blockReceiptsKey(number, hash))
		return nil
	})
	return data
}

// ReadRawReceipts retrieves all the transaction receipts belonging to a block.
// The receipt metadata fields are not guaranteed to be populated, so they
// should not be used. Use ReadReceipts instead if the metadata is needed.
func ReadRawReceipts(db ethdb.Reader, hash common.Hash, number uint64) types.Receipts {
	// Retrieve the flattened receipt slice
	data := ReadReceiptsRLP(db, hash, number)
	if len(data) == 0 {
		return nil
	}
	// Convert the receipts from their storage form to their internal representation
	storageReceipts := []*types.ReceiptForStorage{}
	if err := rlp.DecodeBytes(data, &storageReceipts); err != nil {
		log.Error("Invalid receipt array RLP", "hash", hash, "err", err)
		return nil
	}
	receipts := make(types.Receipts, len(storageReceipts))
	for i, storageReceipt := range storageReceipts {
		receipts[i] = (*types.Receipt)(storageReceipt)
	}
	return receipts
}

// ReadReceipts retrieves all the transaction receipts belonging to a block, including
// its correspoinding metadata fields. If it is unable to populate these metadata
// fields then nil is returned.
//
// The current implementation populates these metadata fields by reading the receipts'
// corresponding block body, so if the block body is not found it will return nil even
// if the receipt itself is stored.
func ReadReceipts(db ethdb.Reader, hash common.Hash, number uint64, config *params.ChainConfig) types.Receipts {
	// We're deriving many fields from the block body, retrieve beside the receipt
	receipts := ReadRawReceipts(db, hash, number)
	if receipts == nil {
		return nil
	}
	body := ReadBody(db, hash, number)
	if body == nil {
		log.Error("Missing body but have receipt", "hash", hash, "number", number)
		return nil
	}
	if err := receipts.DeriveFields(config, hash, number, body.Transactions); err != nil {
		log.Error("Failed to derive block receipts fields", "hash", hash, "number", number, "err", err)
		return nil
	}
	return receipts
}

// WriteReceipts stores all the transaction receipts belonging to a block.
func WriteReceipts(db ethdb.KeyValueWriter, hash common.Hash, number uint64, receipts types.Receipts) {
	// Convert the receipts into their storage form and serialize them
	storageReceipts := make([]*types.ReceiptForStorage, len(receipts))
	for i, receipt := range receipts {
		storageReceipts[i] = (*types.ReceiptForStorage)(receipt)
	}
	bytes, err := rlp.EncodeToBytes(storageReceipts)
	if err != nil {
		log.Crit("Failed to encode block receipts", "err", err)
	}
	// Store the flattened receipt slice
	if err := db.Put(blockReceiptsKey(number, hash), bytes); err != nil {
		log.Crit("Failed to store block receipts", "err", err)
	}
}

// DeleteReceipts removes all receipt data associated with a block hash.
func DeleteReceipts(db ethdb.KeyValueWriter, hash common.Hash, number uint64) {
	if err := db.Delete(blockReceiptsKey(number, hash)); err != nil {
		log.Crit("Failed to delete block receipts", "err", err)
	}
}

// storedReceiptRLP is the storage encoding of a receipt.
// Re-definition in core/types/receipt.go.
type storedReceiptRLP struct {
	PostStateOrStatus []byte
	CumulativeGasUsed uint64
	Logs              []*types.LogForStorage
}

// ReceiptLogs is a barebone version of ReceiptForStorage which only keeps
// the list of logs. When decoding a stored receipt into this object we
// avoid creating the bloom filter.
type receiptLogs struct {
	Logs []*types.Log
}

// DecodeRLP implements rlp.Decoder.
func (r *receiptLogs) DecodeRLP(s *rlp.Stream) error {
	var stored storedReceiptRLP
	if err := s.Decode(&stored); err != nil {
		return err
	}
	r.Logs = make([]*types.Log, len(stored.Logs))
	for i, log := range stored.Logs {
		r.Logs[i] = (*types.Log)(log)
	}
	return nil
}

// DeriveLogFields fills the logs in receiptLogs with information such as block number, txhash, etc.
func deriveLogFields(receipts []*receiptLogs, hash common.Hash, number uint64, txs types.Transactions) error {
	logIndex := uint(0)
	if len(txs) != len(receipts) {
		return errors.New("transaction and receipt count mismatch")
	}
	for i := 0; i < len(receipts); i++ {
		txHash := txs[i].Hash()
		// The derived log fields can simply be set from the block and transaction
		for j := 0; j < len(receipts[i].Logs); j++ {
			receipts[i].Logs[j].BlockNumber = number
			receipts[i].Logs[j].BlockHash = hash
			receipts[i].Logs[j].TxHash = txHash
			receipts[i].Logs[j].TxIndex = uint(i)
			receipts[i].Logs[j].Index = logIndex
			logIndex++
		}
	}
	return nil
}

// ReadLogs retrieves the logs for all transactions in a block. The log fields
// are populated with metadata. In case the receipts or the block body
// are not found, a nil is returned.
func ReadLogs(db ethdb.Reader, hash common.Hash, number uint64, config *params.ChainConfig) [][]*types.Log {
	// Retrieve the flattened receipt slice
	data := ReadReceiptsRLP(db, hash, number)
	if len(data) == 0 {
		return nil
	}
	receipts := []*receiptLogs{}
	if err := rlp.DecodeBytes(data, &receipts); err != nil {
		// Receipts might be in the legacy format, try decoding that.
		// TODO: to be removed after users migrated
		if logs := readLegacyLogs(db, hash, number, config); logs != nil {
			return logs
		}
		log.Error("Invalid receipt array RLP", "hash", "err", err)
		return nil
	}

	body := ReadBody(db, hash, number)
	if body == nil {
		log.Error("Missing body but have receipt", "hash", hash, "number", number)
		return nil
	}
	if err := deriveLogFields(receipts, hash, number, body.Transactions); err != nil {
		log.Error("Failed to derive block receipts fields", "hash", hash, "number", number, "err", err)
		return nil
	}
	logs := make([][]*types.Log, len(receipts))
	for i, receipt := range receipts {
		logs[i] = receipt.Logs
	}
	return logs
}

// readLegacyLogs is a temporary workaround for when trying to read logs
// from a block which has its receipt stored in the legacy format. It'll
// be removed after users have migrated their freezer databases.
func readLegacyLogs(db ethdb.Reader, hash common.Hash, number uint64, config *params.ChainConfig) [][]*types.Log {
	receipts := ReadReceipts(db, hash, number, config)
	if receipts == nil {
		return nil
	}
	logs := make([][]*types.Log, len(receipts))
	for i, receipt := range receipts {
		logs[i] = receipt.Logs
	}
	return logs
}

// ReadBlock retrieves an entire block corresponding to the hash, assembling it
// back from the stored header and body. If either the header or body could not
// be retrieved nil is returned.
//
// Note, due to concurrent download of header and block body the header and thus
// canonical hash can be stored in the database but the body data not (yet).
func ReadBlock(db ethdb.Reader, hash common.Hash, number uint64) *types.Block {
	header := ReadHeader(db, hash, number)
	if header == nil {
		return nil
	}
	body := ReadBody(db, hash, number)
	if body == nil {
		return nil
	}
	return types.NewBlockWithHeader(header).WithBody(body.Transactions, body.Uncles)
}

// WriteBlock serializes a block into the database, header and body separately.
// 写入区块,包括写入区块体和区块头
func WriteBlock(db ethdb.KeyValueWriter, block *types.Block) {
	WriteBody(db, block.Hash(), block.NumberU64(), block.Body())
	WriteHeader(db, block.Header())
}

// WriteAncientBlock writes entire block data into ancient store and returns the total written size.
// 输入多个区块的信息，将他们写入到冻结数据库中
// blocks保存了各个区块对象，receipts保存了各个区块的收据，td是输入的第一个区块的总难度
func WriteAncientBlocks(db ethdb.AncientWriter, blocks []*types.Block, receipts []types.Receipts, td *big.Int) (int64, error) {
	var (
		// 保存截止到每个区块的总难度
		tdSum      = new(big.Int).Set(td)
		// 保存每个区块段收据
		stReceipts []*types.ReceiptForStorage
	)
	return db.ModifyAncients(func(op ethdb.AncientWriteOp) error {
		// 遍历所有区块
		for i, block := range blocks {
			// Convert receipts to storage format and sum up total difficulty.
			// 每个循环里面清空上个区块保存的收据
			stReceipts = stReceipts[:0]
			// 收集当前区块的收据
			for _, receipt := range receipts[i] {
				stReceipts = append(stReceipts, (*types.ReceiptForStorage)(receipt))
			}
			header := block.Header()
			// 增加总难度，第一次循环不加，输入的就是第一次的总难度
			if i > 0 {
				tdSum.Add(tdSum, header.Difficulty)
			}
			// 将每项数据依次写入到冻结数据库中
			if err := writeAncientBlock(op, block, header, stReceipts, tdSum); err != nil {
				return err
			}
		}
		return nil
	})
}

// 将一个区块的数据写入到冻结数据库中
// 四项数据（Block对象可以获取区块哈希），对应五张表
// 除了区块哈希写入原始内容之外，其他四项数据以RLP编码的形式写入冻结数据库
func writeAncientBlock(op ethdb.AncientWriteOp, block *types.Block, header *types.Header, receipts []*types.ReceiptForStorage, td *big.Int) error {
	// 区块号就是冻结数据库中的序号
	num := block.NumberU64()
	if err := op.AppendRaw(freezerHashTable, num, block.Hash().Bytes()); err != nil {
		return fmt.Errorf("can't add block %d hash: %v", num, err)
	}
	if err := op.Append(freezerHeaderTable, num, header); err != nil {
		return fmt.Errorf("can't append block header %d: %v", num, err)
	}
	if err := op.Append(freezerBodiesTable, num, block.Body()); err != nil {
		return fmt.Errorf("can't append block body %d: %v", num, err)
	}
	if err := op.Append(freezerReceiptTable, num, receipts); err != nil {
		return fmt.Errorf("can't append block %d receipts: %v", num, err)
	}
	if err := op.Append(freezerDifficultyTable, num, td); err != nil {
		return fmt.Errorf("can't append block %d total difficulty: %v", num, err)
	}
	return nil
}

// 一个区块在leveldb中保存了6条数据
// DeleteBlock删除全部6条数据
// DeleteBlockWithoutNumber删除5条数据,不删除 区块哈希->区块号 这一条
//   该函数用在将区块信息移动到冻结数据库的时候,冻结数据库不容易查询 区块哈希->区块号

// DeleteBlock removes all block data associated with a hash.
func DeleteBlock(db ethdb.KeyValueWriter, hash common.Hash, number uint64) {
	DeleteReceipts(db, hash, number)
	DeleteHeader(db, hash, number)
	DeleteBody(db, hash, number)
	DeleteTd(db, hash, number)
}

// DeleteBlockWithoutNumber removes all block data associated with a hash, except
// the hash to number mapping.
// 删除一个区块哈希对应区块的所有数据,但是不删除 hash -> number 映射
func DeleteBlockWithoutNumber(db ethdb.KeyValueWriter, hash common.Hash, number uint64) {
	DeleteReceipts(db, hash, number)
	deleteHeaderWithoutNumber(db, hash, number)
	DeleteBody(db, hash, number)
	DeleteTd(db, hash, number)
}

const badBlockToKeep = 10

type badBlock struct {
	Header *types.Header
	Body   *types.Body
}

// badBlockList implements the sort interface to allow sorting a list of
// bad blocks by their number in the reverse order.
type badBlockList []*badBlock

func (s badBlockList) Len() int { return len(s) }
// 判断s[i]的块号是否小于s[j]的块号
func (s badBlockList) Less(i, j int) bool {
	return s[i].Header.Number.Uint64() < s[j].Header.Number.Uint64()
}
func (s badBlockList) Swap(i, j int) { s[i], s[j] = s[j], s[i] }

// ReadBadBlock retrieves the bad block with the corresponding block hash.
// 查询坏块中哈希相同的那一个
func ReadBadBlock(db ethdb.Reader, hash common.Hash) *types.Block {
	blob, err := db.Get(badBlockKey)
	if err != nil {
		return nil
	}
	var badBlocks badBlockList
	if err := rlp.DecodeBytes(blob, &badBlocks); err != nil {
		return nil
	}
	for _, bad := range badBlocks {
		if bad.Header.Hash() == hash {
			return types.NewBlockWithHeader(bad.Header).WithBody(bad.Body.Transactions, bad.Body.Uncles)
		}
	}
	return nil
}

// ReadAllBadBlocks retrieves all the bad blocks in the database.
// All returned blocks are sorted in reverse order by number.
// 读取到的坏块的块号是从大到小
func ReadAllBadBlocks(db ethdb.Reader) []*types.Block {
	blob, err := db.Get(badBlockKey)
	if err != nil {
		return nil
	}
	var badBlocks badBlockList
	if err := rlp.DecodeBytes(blob, &badBlocks); err != nil {
		return nil
	}
	var blocks []*types.Block
	for _, bad := range badBlocks {
		blocks = append(blocks, types.NewBlockWithHeader(bad.Header).WithBody(bad.Body.Transactions, bad.Body.Uncles))
	}
	return blocks
}

// WriteBadBlock serializes the bad block into the database. If the cumulated
// bad blocks exceeds the limitation, the oldest will be dropped.
// 写入坏块,超过上限的最旧的会被清除
func WriteBadBlock(db ethdb.KeyValueStore, block *types.Block) {
	blob, err := db.Get(badBlockKey)
	if err != nil {
		log.Warn("Failed to load old bad blocks", "error", err)
	}
	var badBlocks badBlockList
	if len(blob) > 0 {
		if err := rlp.DecodeBytes(blob, &badBlocks); err != nil {
			log.Crit("Failed to decode old bad blocks", "error", err)
		}
	}
	// 重复了不写
	for _, b := range badBlocks {
		if b.Header.Number.Uint64() == block.NumberU64() && b.Header.Hash() == block.Hash() {
			log.Info("Skip duplicated bad block", "number", block.NumberU64(), "hash", block.Hash())
			return
		}
	}
	badBlocks = append(badBlocks, &badBlock{
		Header: block.Header(),
		Body:   block.Body(),
	})
	sort.Sort(sort.Reverse(badBlocks))
	// 坏块的排序顺序是块号从大到小
	if len(badBlocks) > badBlockToKeep {
		badBlocks = badBlocks[:badBlockToKeep]
	}
	data, err := rlp.EncodeToBytes(badBlocks)
	if err != nil {
		log.Crit("Failed to encode bad blocks", "err", err)
	}
	if err := db.Put(badBlockKey, data); err != nil {
		log.Crit("Failed to write bad blocks", "err", err)
	}
}

// DeleteBadBlocks deletes all the bad blocks from the database
// 删除所有坏块
func DeleteBadBlocks(db ethdb.KeyValueWriter) {
	if err := db.Delete(badBlockKey); err != nil {
		log.Crit("Failed to delete bad blocks", "err", err)
	}
}

// FindCommonAncestor returns the last common ancestor of two block headers
// 查询a,b两个块的最近的共同祖先
func FindCommonAncestor(db ethdb.Reader, a, b *types.Header) *types.Header {
	// 前两个循环让a,b处于同一个块号
	for bn := b.Number.Uint64(); a.Number.Uint64() > bn; {
		a = ReadHeader(db, a.ParentHash, a.Number.Uint64()-1)
		if a == nil {
			return nil
		}
	}
	for an := a.Number.Uint64(); an < b.Number.Uint64(); {
		b = ReadHeader(db, b.ParentHash, b.Number.Uint64()-1)
		if b == nil {
			return nil
		}
	}
	// a,b同步向前直到哈希相同
	for a.Hash() != b.Hash() {
		a = ReadHeader(db, a.ParentHash, a.Number.Uint64()-1)
		if a == nil {
			return nil
		}
		b = ReadHeader(db, b.ParentHash, b.Number.Uint64()-1)
		if b == nil {
			return nil
		}
	}
	return a
}

// ReadHeadHeader returns the current canonical head header.
// 直接读取当前最新区块的区块头
func ReadHeadHeader(db ethdb.Reader) *types.Header {
	headHeaderHash := ReadHeadHeaderHash(db)
	if headHeaderHash == (common.Hash{}) {
		return nil
	}
	headHeaderNumber := ReadHeaderNumber(db, headHeaderHash)
	if headHeaderNumber == nil {
		return nil
	}
	return ReadHeader(db, headHeaderHash, *headHeaderNumber)
}

// ReadHeadBlock returns the current canonical head block.
// 直接读取当前最新区块
func ReadHeadBlock(db ethdb.Reader) *types.Block {
	headBlockHash := ReadHeadBlockHash(db)
	if headBlockHash == (common.Hash{}) {
		return nil
	}
	headBlockNumber := ReadHeaderNumber(db, headBlockHash)
	if headBlockNumber == nil {
		return nil
	}
	return ReadBlock(db, headBlockHash, *headBlockNumber)
}<|MERGE_RESOLUTION|>--- conflicted
+++ resolved
@@ -256,28 +256,6 @@
 	}
 }
 
-<<<<<<< HEAD
-// ReadFastTrieProgress retrieves the number of tries nodes fast synced to allow
-// reporting correct numbers across restarts.
-func ReadFastTrieProgress(db ethdb.KeyValueReader) uint64 {
-	data, _ := db.Get(fastTrieProgressKey)
-	if len(data) == 0 {
-		return 0
-	}
-	return new(big.Int).SetBytes(data).Uint64()
-}
-
-// WriteFastTrieProgress stores the fast sync trie process counter to support
-// retrieving it across restarts.
-// 写入当前fast模式下状态树同步的进度
-func WriteFastTrieProgress(db ethdb.KeyValueWriter, count uint64) {
-	if err := db.Put(fastTrieProgressKey, new(big.Int).SetUint64(count).Bytes()); err != nil {
-		log.Crit("Failed to store fast sync trie progress", "err", err)
-	}
-}
-
-=======
->>>>>>> 86fe359a
 // ReadTxIndexTail retrieves the number of oldest indexed block
 // whose transaction indices has been indexed. If the corresponding entry
 // is non-existent in database it means the indexing has been finished.

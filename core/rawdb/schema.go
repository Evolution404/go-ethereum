--- conflicted
+++ resolved
@@ -117,13 +117,9 @@
 	// 账户的代码
 	CodePrefix            = []byte("c") // CodePrefix + code hash -> account code
 
-<<<<<<< HEAD
 	// 原像映射,key是哈希,value是哈希原像
 	// 应该是用来保存私钥
-	preimagePrefix = []byte("secure-key-")      // preimagePrefix + hash -> preimage
-=======
 	PreimagePrefix = []byte("secure-key-")      // PreimagePrefix + hash -> preimage
->>>>>>> c52def7f
 	configPrefix   = []byte("ethereum-config-") // config prefix for the db
 
 	// Chain index prefixes (use `i` + single byte to avoid mixing data types).
